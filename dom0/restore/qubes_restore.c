#define _GNU_SOURCE
#include <stdio.h>
#include <string.h>
#include <stdlib.h>
#include <fcntl.h>
#include <sys/socket.h>
#include <sys/un.h>
#include <signal.h>
#include <unistd.h>
#include <sys/time.h>
#include <sys/wait.h>
#include <syslog.h>
#include <xs.h>

char xmlrpc_header[] =
    "POST /RPC2 HTTP/1.0\r\n"
    "Host: \r\n"
    "User-Agent: xmlrpclib.py/1.0.1 (by www.pythonware.com)\r\n"
    "Content-Type: text/xml\r\n" "Content-Length: %d\r\n" "\r\n";
char xmlrpc_body_restore[] =
    "<?xml version='1.0'?>\n"
    "<methodCall>\n"
    "<methodName>xend.domain.restore</methodName>\n"
    "<params>\n"
    "<param>\n"
    "<value><string>%s</string></value>\n"
    "</param>\n"
    "<param>\n"
    "<value><boolean>0</boolean></value>\n"
    "</param>\n" "</params>\n" "</methodCall>\n";

char xmlrpc_body_setmem[] =
    "<?xml version='1.0'?>\n<methodCall>\n<methodName>xend.domain.setMemoryTarget</methodName>\n<params>\n<param>\n<value><string>%d</string></value>\n</param>\n<param>\n<value><int>%d</int></value>\n</param>\n</params>\n</methodCall>\n";

void send_raw(int fd, char *body)
{
	char *header;
	asprintf(&header, xmlrpc_header, strlen(body));
	if (write(fd, header, strlen(header)) != strlen(header)) {
		perror("write xend");
		exit(1);
	}
	if (write(fd, body, strlen(body)) != strlen(body)) {
		perror("write xend");
		exit(1);
	}
	shutdown(fd, SHUT_WR);
}


void send_req_restore(int fd, char *name)
{
	char *body;
	asprintf(&body, xmlrpc_body_restore, name);
	send_raw(fd, body);
}

void send_req_setmem(int fd, int domid, int mem)
{
	char *body;
	asprintf(&body, xmlrpc_body_setmem, domid, mem);
	send_raw(fd, body);
}

char *recv_resp(int fd)
{
#define RESPSIZE 65536
	static char buf[RESPSIZE];
	int total = 0;
	int n;
	for (;;) {
		n = read(fd, buf + total, RESPSIZE - total);
		if (n == 0) {
			buf[total] = 0;
			close(fd);
			return buf;
		}
		if (n < 0) {
			perror("xend read");
			exit(1);
		}
		total += n;
	}
}

void bad_resp(char *resp)
{
	fprintf(stderr, "Error; Xend response:\n%s\n", resp);
	exit(1);
}

int parse_resp(char *resp)
{
	char *domid;
	if (strstr(resp, "<fault>"))
		bad_resp(resp);
	if (!strstr(resp, "domid"))
		bad_resp(resp);
	domid = strstr(resp, "<int>");
	if (!domid)
		bad_resp(resp);
	return strtoul(domid + 5, NULL, 0);
}

char *gettime()
{
	static char retbuf[60];
	struct timeval tv;
	gettimeofday(&tv, NULL);
	snprintf(retbuf, sizeof(retbuf), "%lld.%lld",
		 (long long) tv.tv_sec, (long long) tv.tv_usec);
	return retbuf;
}

int actually_do_unlink = 1;
#define FAST_FLAG_PATH "/var/run/qubes/fast_block_attach"
void set_fast_flag()
{
	int fd = open(FAST_FLAG_PATH, O_CREAT | O_RDONLY, 0600);
	if (fd < 0) {
		perror("set_fast_flag");
		exit(1);
	}
	close(fd);
}

void rm_fast_flag()
{
	if (actually_do_unlink)
		unlink(FAST_FLAG_PATH);
}

#define BUFSIZE (512*1024)
void do_read(int fd)
{
	static char buf[BUFSIZE];
	int n;
	while ((n = read(fd, buf, BUFSIZE))) {
		if (n < 0) {
			perror("read savefile");
			exit(1);
		}
	}
}

void preload_cache(int fd)
{
	signal(SIGCHLD, SIG_IGN);
	switch (fork()) {
	case -1:
		perror("fork");
		exit(1);
	case 0:
		actually_do_unlink = 0;
		do_read(fd);
		fprintf(stderr, "time=%s, fs cache preload complete\n",
			gettime());
		exit(0);
	default:
		close(fd);
	}
}

int xend_connect()
{
	struct sockaddr_un server;
	int s;

	s = socket(AF_UNIX, SOCK_STREAM, 0);
	if (s < 0) {
		perror("socket af_unix");
		exit(1);
	}
	server.sun_family = AF_UNIX;
	strcpy(server.sun_path, "/var/run/xend/xmlrpc.sock");
	if (connect
	    (s, (struct sockaddr *) &server,
	     strlen(server.sun_path) + sizeof(server.sun_family))) {
		perror("connext xend");
		exit(1);
	}
	return s;
}

void start_guid(int domid, int argc, char **argv)
{
	int i;
	char dstr[40];
	char *guid_args[argc + 2];
	snprintf(dstr, sizeof(dstr), "%d", domid);
	guid_args[0] = "qubes_guid";
	guid_args[1] = "-d";
	guid_args[2] = dstr;
	for (i = 2; i < argc; i++)
		guid_args[i + 1] = argv[i];
	guid_args[argc + 1] = NULL;
	execv("/usr/bin/qubes_guid", guid_args);
	perror("execv");
}
// modify the savefile. fd = fd to the open savefile,
// buf - already read 1st page of the savefile
// pattern - pattern to search for
// val - string to replace pattern with
void fix_savefile(int fd, char *buf, char *pattern, char *val)
{
	int i, len = strlen(val), origlen;
	char *bracket;
	char *loc = strstr(buf + 20, pattern) + strlen(pattern);
	if (!loc)
		return;
	bracket = index(loc, ')');
	if (!bracket)
		return;
	origlen = (long) bracket - (long) loc;
	if (origlen < len) {
		fprintf(stderr, "too long string %s\n", val);
		exit(1);
	}
	for (i = 0; i < origlen - len; i++)
		loc[i] = ' ';
	memcpy(loc + i, val, strlen(val));
	lseek(fd, (long) loc - (long) buf, SEEK_SET);
	write(fd, loc, origlen);
}


char *dispname_by_dispid(int dispid)
{
	static char retbuf[16];
	snprintf(retbuf, sizeof(retbuf), "disp%d", dispid);
	return retbuf;
}

char *build_dvm_ip(int netvm, int id)
{
	static char buf[256];
	snprintf(buf, sizeof(buf), "10.%d.%d.%d", netvm, id / 254 + 200,
		 (id % 254) + 1);
	return buf;
}

#define NAME_PATTERN "/root-cow.img"
<<<<<<< HEAD
char *get_vmname_from_savefile(int fd)
=======
// replaces the unique portions of the savefile with per-dvm values
// returns the name of VM the savefile was taken for 
// by looking for /.../vmname/root-cow.img
// normally, it should be "templatename-dvm"
char *fix_savefile_and_get_vmname(int fd, int dispid)
>>>>>>> 8a022d79
{
	static char buf[4096];
	char *name;
	char *slash;
	lseek(fd, 0, SEEK_SET);
	if (read(fd, buf, sizeof(buf)) != sizeof(buf)) {
		perror("read savefile");
		exit(1);
	}
	buf[sizeof(buf) - 1] = 0;
	name = strstr(buf + 20, NAME_PATTERN);
	if (!name) {
		fprintf(stderr,
			"cannot find 'root-cow.img' in savefile\n");
		exit(1);
	}
	*name = 0;
	slash = name - 1;
	while (slash[0] && slash[0] != '/')
		slash--;
	if (!*slash) {
		fprintf(stderr, "cannot find / in savefile\n");
		exit(1);
	}
	return slash + 1;
}

<<<<<<< HEAD
void fix_savefile_all(int fd, int dispid, int netvm_id)
{
	char val[256];
	char buf[4096];
	lseek(fd, 0, SEEK_SET);
	if (read(fd, buf, sizeof(buf)) != sizeof(buf)) {
		perror("read savefile");
		exit(1);
	}
	buf[sizeof(buf) - 1] = 0;
	snprintf(val, sizeof(val),
		 "064cd14c-95ad-4fc2-a4c9-cf9f522e5b%02x", dispid);
	fix_savefile(fd, buf, "(uuid ", val);
	fix_savefile(fd, buf, "(name ", dispname_by_dispid(dispid));
	snprintf(val, sizeof(val), "00:16:3e:7c:8b:%02x", dispid);
	fix_savefile(fd, buf, "(mac ", val);
	fix_savefile(fd, buf, "(ip ", build_dvm_ip(netvm_id, dispid));
}

=======
// restore the cow files as they were just before save
>>>>>>> 8a022d79
void unpack_cows(char *name)
{
	char vmdir[4096];
	char tarfile[4096];
	int status;
	snprintf(vmdir, sizeof(vmdir), "/var/lib/qubes/appvms/%s", name);
	snprintf(tarfile, sizeof(tarfile),
		 "/var/lib/qubes/appvms/%s/saved_cows.tar", name);
	switch (fork()) {
	case -1:
		fprintf(stderr, "fork");
		exit(1);
	case 0:
		execl("/bin/tar", "tar", "-C", vmdir, "-Sxf",
		      tarfile, NULL);
		perror("execl");
		exit(1);
	default:
		wait(&status);
		if (WEXITSTATUS(status)) {
			fprintf(stderr, "tar exited with status=0x%x\n",
				status);
			exit(1);
		}
		fprintf(stderr, "time=%s, cows restored\n", gettime());

	}
}

void write_xs_single(struct xs_handle *xs, int domid, char *name,
		     char *val)
{
	char key[256];
	snprintf(key, sizeof(key), "/local/domain/%d/%s", domid, name);
	if (!xs_write(xs, XBT_NULL, key, val, strlen(val))) {
		fprintf(stderr, "xs_write");
		exit(1);
	}
}

int get_netvm_id_from_name(char *name)
{
	int fd, n;
	char netvm_id[256];
	char netvm_id_path[256];
	snprintf(netvm_id_path, sizeof(netvm_id_path),
		 "/var/lib/qubes/appvms/%s/netvm_id.txt", name);
	fd = open(netvm_id_path, O_RDONLY);
	if (fd < 0) {
		perror("open netvm_id");
		exit(1);
	}
	n = read(fd, netvm_id, sizeof(netvm_id) - 1);
	close(fd);
	netvm_id[n] = 0;
	return atoi(netvm_id);
}

void setup_xenstore(int netvm_id, int domid, int dvmid, char *name)
{
	char val[256];
	struct xs_handle *xs = xs_daemon_open();
	if (!xs) {
		perror("xs_daemon_open");
		exit(1);
	}

	write_xs_single(xs, domid, "qubes_ip",
			build_dvm_ip(netvm_id, dvmid));
	write_xs_single(xs, domid, "qubes_netmask", "255.255.0.0");
	snprintf(val, sizeof(val), "10.%d.0.1", netvm_id);
	write_xs_single(xs, domid, "qubes_gateway", val);
	snprintf(val, sizeof(val), "10.%d.255.254", netvm_id);
	write_xs_single(xs, domid, "qubes_secondary_dns", val);
	write_xs_single(xs, domid, "qubes_vm_type", "AppVM");
	write_xs_single(xs, domid, "qubes_restore_complete", "True");
	xs_daemon_close(xs);

}

int get_next_disposable_id()
{
	int seq = 0;
	int fd = open("/var/run/qubes/dispVM_seq", O_RDWR);
	if (fd < 0) {
		perror("open dispVM_seq");
		exit(1);
	}
	read(fd, &seq, sizeof(seq));
	seq++;
	lseek(fd, 0, SEEK_SET);
	write(fd, &seq, sizeof(seq));
	close(fd);
	return seq;
}

void write_varrun_domid(int domid, char *dispname, char *orig)
{
	FILE *f = fopen("/var/run/qubes/dispVM_xid", "w");
	if (!f) {
		perror("fopen dispVM_xid");
		exit(1);
	}
	fprintf(f, "%d\n%s\n%s\n", domid, dispname, orig);
	fclose(f);
}


void redirect_stderr()
{
	int fd = open("/var/log/qubes/qubes_restore.log",
		      O_CREAT | O_TRUNC | O_WRONLY, 0600);
	if (fd < 0) {
		syslog(LOG_DAEMON | LOG_ERR, "open qubes_restore.log");
		exit(1);
	}
	dup2(fd, 2);
}


int main(int argc, char **argv)
{
	int fd, domid, dispid, netvm_id;
	char *resp;
	char *name;
	if (argc < 2) {
		fprintf(stderr,
			"usage: %s savefile [guid args] \n", argv[0]);
		exit(1);
	}
	redirect_stderr();
	fprintf(stderr, "time=%s, starting\n", gettime());
	set_fast_flag();
	atexit(rm_fast_flag);
	fd = open(argv[1], O_RDWR);
	if (fd < 0) {
		perror("open savefile");
		exit(1);
	}
	dispid = get_next_disposable_id();
	name = get_vmname_from_savefile(fd);
	netvm_id = get_netvm_id_from_name(name);
	fix_savefile_all(fd, dispid, netvm_id);
//      printf("name=%s\n", name);
	unpack_cows(name);
//      no preloading for now, assume savefile in shm
//      preload_cache(fd);
	fd = xend_connect();
	send_req_restore(fd, argv[1]);
	resp = recv_resp(fd);
	domid = parse_resp(resp);
	write_varrun_domid(domid, dispname_by_dispid(dispid), name);
	fprintf(stderr,
		"time=%s, created domid=%d, executing set_mem 400\n",
		gettime(), domid);
	fd = xend_connect();
	send_req_setmem(fd, domid, 400);
	resp = recv_resp(fd);
//      printf("%s\n", resp);
	fprintf(stderr, "time=%s, creating xenstore entries\n", gettime());
	setup_xenstore(netvm_id, domid, dispid, name);
	fprintf(stderr, "time=%s, starting qubes_guid\n", gettime());
	rm_fast_flag();
	start_guid(domid, argc, argv);
	return 0;
}<|MERGE_RESOLUTION|>--- conflicted
+++ resolved
@@ -240,15 +240,11 @@
 }
 
 #define NAME_PATTERN "/root-cow.img"
-<<<<<<< HEAD
-char *get_vmname_from_savefile(int fd)
-=======
 // replaces the unique portions of the savefile with per-dvm values
 // returns the name of VM the savefile was taken for 
 // by looking for /.../vmname/root-cow.img
 // normally, it should be "templatename-dvm"
-char *fix_savefile_and_get_vmname(int fd, int dispid)
->>>>>>> 8a022d79
+char *get_vmname_from_savefile(int fd)
 {
 	static char buf[4096];
 	char *name;
@@ -276,7 +272,6 @@
 	return slash + 1;
 }
 
-<<<<<<< HEAD
 void fix_savefile_all(int fd, int dispid, int netvm_id)
 {
 	char val[256];
@@ -296,9 +291,6 @@
 	fix_savefile(fd, buf, "(ip ", build_dvm_ip(netvm_id, dispid));
 }
 
-=======
-// restore the cow files as they were just before save
->>>>>>> 8a022d79
 void unpack_cows(char *name)
 {
 	char vmdir[4096];
