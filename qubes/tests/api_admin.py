# -*- encoding: utf-8 -*-
#
# The Qubes OS Project, http://www.qubes-os.org
#
# Copyright (C) 2017 Marek Marczykowski-Górecki
#                               <marmarek@invisiblethingslab.com>
#
# This library is free software; you can redistribute it and/or
# modify it under the terms of the GNU Lesser General Public
# License as published by the Free Software Foundation; either
# version 2.1 of the License, or (at your option) any later version.
#
# This library is distributed in the hope that it will be useful,
# but WITHOUT ANY WARRANTY; without even the implied warranty of
# MERCHANTABILITY or FITNESS FOR A PARTICULAR PURPOSE.  See the GNU
# Lesser General Public License for more details.
#
# You should have received a copy of the GNU Lesser General Public
# License along with this library; if not, see <https://www.gnu.org/licenses/>.

"""Tests for management calls endpoints"""

import asyncio
import operator
import os
import re
import shutil
import tempfile
import unittest.mock
import uuid

import libvirt
import copy

import pathlib

import qubes
import qubes.devices
import qubes.exc
import qubes.firewall
import qubes.api.admin
import qubes.api.internal
import qubes.tests
import qubes.storage

from qubes.device_protocol import (
    DeviceInfo,
    VirtualDevice,
    Port,
    DeviceAssignment,
)

# properties defined in API
volume_properties = [
    "pool",
    "vid",
    "size",
    "usage",
    "rw",
    "source",
    "path",
    "save_on_stop",
    "snap_on_start",
    "revisions_to_keep",
    "ephemeral",
]

_uuid_regex = re.compile(
    r"\Auuid:[0-9a-f]{8}(?:-[0-9a-f]{4}){3}-[0-9a-f]{12}\Z"
)


class AdminAPITestCase(qubes.tests.QubesTestCase):
    def setUp(self):
        super().setUp()
        self.test_base_dir = "/tmp/qubes-test-dir"
        self.base_dir_patch = unittest.mock.patch.dict(
            qubes.config.system_path, {"qubes_base_dir": self.test_base_dir}
        )
        self.base_dir_patch2 = unittest.mock.patch(
            "qubes.config.qubes_base_dir", self.test_base_dir
        )
        self.base_dir_patch3 = unittest.mock.patch.dict(
            qubes.config.defaults["pool_configs"]["varlibqubes"],
            {"dir_path": self.test_base_dir},
        )
        self.skip_kernel_validation_patch = unittest.mock.patch(
            "qubes.app.validate_kernel", lambda obj, key, value: None
        )
        self.base_dir_patch.start()
        self.base_dir_patch2.start()
        self.base_dir_patch3.start()
        self.skip_kernel_validation_patch.start()
        app = qubes.Qubes("/tmp/qubes-test.xml", load=False)
        app.vmm = unittest.mock.Mock(spec=qubes.app.VMMConnection)
        app.load_initial_values()
        self.loop.run_until_complete(app.setup_pools())
        app.default_kernel = "1.0"
        app.default_netvm = None
        self.template = app.add_new_vm(
            "TemplateVM", label="black", name="test-template"
        )
        app.default_template = "test-template"
        with qubes.tests.substitute_entry_points(
            "qubes.storage", "qubes.tests.storage"
        ):
            self.loop.run_until_complete(app.add_pool("test", driver="test"))
        app.default_pool = "varlibqubes"
        app.save = unittest.mock.Mock()
        self.vm = app.add_new_vm(
            "AppVM", label="red", name="test-vm1", template="test-template"
        )
        self.uuid = b"uuid:" + str(self.vm.uuid).encode("ascii", "strict")
        self.app = app
        libvirt_attrs = {
            "libvirt_conn.lookupByUUID.return_value.isActive.return_value": False,
            "libvirt_conn.lookupByUUID.return_value.state.return_value": [
                libvirt.VIR_DOMAIN_SHUTOFF
            ],
        }
        app.vmm.configure_mock(**libvirt_attrs)

        self.emitter = qubes.tests.TestEmitter()
        self.app.domains[0].fire_event = self.emitter.fire_event

    def tearDown(self):
        self.base_dir_patch3.stop()
        self.base_dir_patch2.stop()
        self.base_dir_patch.stop()
        if os.path.exists(self.test_base_dir):
            shutil.rmtree(self.test_base_dir)
        try:
            del self.netvm
        except AttributeError:
            pass
        del self.vm
        del self.template
        self.app.close()
        del self.app
        del self.emitter
        super(AdminAPITestCase, self).tearDown()

    def call_mgmt_func(self, method, dest, arg=b"", payload=b""):
        mgmt_obj = qubes.api.admin.QubesAdminAPI(
            self.app, b"dom0", method, dest, arg
        )

        loop = asyncio.get_event_loop()
        response = loop.run_until_complete(
            mgmt_obj.execute(untrusted_payload=payload)
        )
        self.assertEventFired(
            self.emitter, "admin-permission:" + method.decode("ascii")
        )
        return response

    def call_internal_mgmt_func(self, method, dest, arg=b"", payload=b""):
        mgmt_obj = qubes.api.internal.QubesInternalAPI(
            self.app, b"dom0", method, dest, arg
        )
        loop = asyncio.get_event_loop()
        response = loop.run_until_complete(
            mgmt_obj.execute(untrusted_payload=payload)
        )
        return response


# noinspection PyUnresolvedReferences
class TC_00_VMs(AdminAPITestCase):
    def _test_event_handler(
        self, vm, event, *args, **kwargs
    ):  # pylint: disable=unused-argument
        if not hasattr(self, "event_handler"):
            self.event_handler = {}
        self.event_handler.setdefault(vm.name, {})[event] = True

    def _test_event_was_handled(self, vm, event):
        if not hasattr(self, "event_handler"):
            self.event_handler = {}
        return self.event_handler.get(vm, {}).get(event)

    def test_000_vm_list(self):
        value = self.call_mgmt_func(b"admin.vm.List", b"dom0")
        self.assertEqual(
            value,
            "dom0 class=AdminVM state=Running "
            "uuid=00000000-0000-0000-0000-000000000000\n"
            "test-template class=TemplateVM state=Halted "
            f"uuid={self.template.uuid}\n"
            f"test-vm1 class=AppVM state=Halted uuid={self.vm.uuid}\n",
        )

    def test_001_vm_list_single(self):
        value = self.call_mgmt_func(b"admin.vm.List", b"test-vm1")
        self.assertEqual(
            value, f"test-vm1 class=AppVM state=Halted uuid={self.vm.uuid}\n"
        )

    def test_001_vm_list_single_uuid(self):
        value = self.call_mgmt_func(b"admin.vm.List", self.uuid)
        self.assertEqual(
            value, f"test-vm1 class=AppVM state=Halted uuid={self.vm.uuid}\n"
        )

    def test_001_vm_list_single_invalid_name(self):
        with self.assertRaisesRegex(
            qubes.exc.QubesValueError,
            r"\AVM name cannot start with hyphen, underscore, dot or numbers\Z",
        ):
            self.call_mgmt_func(b"admin.vm.CreateDisposable", b".test-vm1")
        self.assertFalse(self.app.save.called)

    def test_001_vm_list_single_invalid_uuid(self):
        with self.assertRaisesRegex(
            qubes.exc.QubesVMInvalidUUIDError, r"\AVM UUID is not valid: ''\Z"
        ):
            self.call_mgmt_func(b"admin.vm.CreateDisposable", b"uuid:")
        self.assertFalse(self.app.save.called)

    def test_002_vm_list_filter(self):
        with tempfile.TemporaryDirectory() as tmpdir:
            tmpdir = pathlib.Path(tmpdir)
            with unittest.mock.patch(
                "qubes.ext.admin.AdminExtension._instance.policy_cache.paths",
                [pathlib.Path(tmpdir)],
            ):
                with (tmpdir / "admin.policy").open("w") as f:
                    f.write("admin.vm.List * @anyvm @adminvm allow\n")
                    f.write("admin.vm.List * @anyvm test-vm1 allow")
                mgmt_obj = qubes.api.admin.QubesAdminAPI(
                    self.app, b"test-vm1", b"admin.vm.List", b"dom0", b""
                )
                loop = asyncio.get_event_loop()
                value = loop.run_until_complete(
                    mgmt_obj.execute(untrusted_payload=b"")
                )
                self.assertEqual(
                    value,
                    "dom0 class=AdminVM state=Running "
                    "uuid=00000000-0000-0000-0000-000000000000\n"
                    f"test-vm1 class=AppVM state=Halted uuid={self.vm.uuid}\n",
                )

    def test_010_vm_property_list(self):
        # this test is kind of stupid, but at least check if appropriate
        # admin-permission event is fired
        value = self.call_mgmt_func(b"admin.vm.property.List", b"test-vm1")
        properties = self.app.domains["test-vm1"].property_list()
        self.assertEqual(
            value, "".join("{}\n".format(prop.__name__) for prop in properties)
        )

    def test_020_vm_property_get_str(self):
        value = self.call_mgmt_func(
            b"admin.vm.property.Get", b"test-vm1", b"name"
        )
        self.assertEqual(value, "default=False type=str test-vm1")

    def test_021_vm_property_get_int(self):
        value = self.call_mgmt_func(
            b"admin.vm.property.Get", b"test-vm1", b"vcpus"
        )
        self.assertEqual(value, "default=True type=int 2")
        # check also if type is preserved on stateless property
        value = self.call_mgmt_func(
            b"admin.vm.property.Get", b"test-vm1", b"xid"
        )
        self.assertEqual(value, "default=True type=int -1")

    def test_022_vm_property_get_bool(self):
        value = self.call_mgmt_func(
            b"admin.vm.property.Get", b"test-vm1", b"provides_network"
        )
        self.assertEqual(value, "default=True type=bool False")

    def test_023_vm_property_get_label(self):
        value = self.call_mgmt_func(
            b"admin.vm.property.Get", b"test-vm1", b"label"
        )
        self.assertEqual(value, "default=False type=label red")

    def test_024_vm_property_get_vm(self):
        value = self.call_mgmt_func(
            b"admin.vm.property.Get", b"test-vm1", b"template"
        )
        self.assertEqual(value, "default=False type=vm test-template")

    def test_025_vm_property_get_vm_none(self):
        value = self.call_mgmt_func(
            b"admin.vm.property.Get", b"test-vm1", b"netvm"
        )
        self.assertEqual(value, "default=True type=vm ")

    def test_025_vm_property_get_default_vm_none(self):
        value = self.call_mgmt_func(
            b"admin.vm.property.GetDefault", b"test-vm1", b"template"
        )
        self.assertEqual(value, None)

    def test_026_vm_property_get_default_bool(self):
        self.vm.provides_network = True
        value = self.call_mgmt_func(
            b"admin.vm.property.GetDefault", b"test-vm1", b"provides_network"
        )
        self.assertEqual(value, "type=bool False")

    def test_027_vm_property_get_all(self):
        # any string property, test \n encoding
        self.vm.kernelopts = "opt1\nopt2\nopt3\\opt4"
        # let it have 'dns' property
        self.vm.provides_network = True
        with unittest.mock.patch.object(self.vm, "property_list") as list_mock:
            list_mock.return_value = [
                self.vm.property_get_def("name"),
                self.vm.property_get_def("default_user"),
                self.vm.property_get_def("netvm"),
                self.vm.property_get_def("klass"),
                self.vm.property_get_def("debug"),
                self.vm.property_get_def("label"),
                self.vm.property_get_def("kernelopts"),
                self.vm.property_get_def("qrexec_timeout"),
                self.vm.property_get_def("qid"),
                self.vm.property_get_def("updateable"),
                self.vm.property_get_def("dns"),
            ]
            value = self.call_mgmt_func(
                b"admin.vm.property.GetAll", b"test-vm1"
            )
        self.maxDiff = None
        expected = """debug default=True type=bool False
default_user default=True type=str user
dns default=True type=str 10.139.1.1 10.139.1.2
klass default=True type=str AppVM
label default=False type=label red
name default=False type=str test-vm1
qid default=False type=int 2
qrexec_timeout default=True type=int 60
updateable default=True type=bool False
kernelopts default=False type=str opt1\\nopt2\\nopt3\\\\opt4
netvm default=True type=vm \n"""
        self.assertEqual(value, expected)

    def test_028_vm_property_get_list(self):
        self.vm.features['ipv6'] = '1'
        self.vm.provides_network = True
        value = self.call_mgmt_func(
<<<<<<< HEAD
            b"admin.vm.property.Get", b"test-vm1", b"dns"
        )
        self.assertEqual(value, "default=True type=str 10.139.1.1 10.139.1.2")
=======
            b'admin.vm.property.Get',
            b'test-vm1',
            b'dns')
        self.assertEqual(value, 'default=True type=str 10.139.1.1 10.139.1.2')
        value = self.call_mgmt_func(
            b'admin.vm.property.Get',
            b'test-vm1',
            b'dns6')
        self.assertEqual(value, 'default=True type=str ')
        self.vm.features['supported-feature.ipv6dns'] = '1'
        value = self.call_mgmt_func(
            b'admin.vm.property.Get',
            b'test-vm1',
            b'dns6')
        self.assertEqual(value, 'default=True type=str fd09:24ef:4179::a8b:1 fd09:24ef:4179::a8b:2')
>>>>>>> ced192c6

    def test_029_vm_property_get_list_none(self):
        self.vm.features['ipv6'] = '1'
        value = self.call_mgmt_func(
<<<<<<< HEAD
            b"admin.vm.property.Get", b"test-vm1", b"dns"
        )
        self.assertEqual(value, "default=True type=str ")
=======
            b'admin.vm.property.Get',
            b'test-vm1',
            b'dns')
        self.assertEqual(value, 'default=True type=str ')
        value = self.call_mgmt_func(
            b'admin.vm.property.Get',
            b'test-vm1',
            b'dns6')
        self.assertEqual(value, 'default=True type=str ')
        self.vm.features['supported-feature.ipv6dns'] = '1'
        value = self.call_mgmt_func(
            b'admin.vm.property.Get',
            b'test-vm1',
            b'dns6')
        self.assertEqual(value, 'default=True type=str ')
>>>>>>> ced192c6

    def test_029_vm_property_get_list_default(self):
        self.vm.features['ipv6'] = '1'
        self.vm.provides_network = True
        value = self.call_mgmt_func(
<<<<<<< HEAD
            b"admin.vm.property.GetDefault", b"test-vm1", b"dns"
        )
        self.assertEqual(value, "type=str 10.139.1.1 10.139.1.2")
=======
            b'admin.vm.property.GetDefault',
            b'test-vm1',
            b'dns')
        self.assertEqual(value, 'type=str 10.139.1.1 10.139.1.2')
        value = self.call_mgmt_func(
            b'admin.vm.property.GetDefault',
            b'test-vm1',
            b'dns6')
        self.assertEqual(value, 'type=str ')
        self.vm.features['supported-feature.ipv6dns'] = '1'
        value = self.call_mgmt_func(
            b'admin.vm.property.GetDefault',
            b'test-vm1',
            b'dns6')
        self.assertEqual(value, 'type=str fd09:24ef:4179::a8b:1 fd09:24ef:4179::a8b:2')
>>>>>>> ced192c6

    def test_030_vm_property_set_vm(self):
        netvm = self.app.add_new_vm(
            "AppVM",
            label="red",
            name="test-net",
            template="test-template",
            provides_network=True,
        )

        with unittest.mock.patch("qubes.vm.VMProperty.__set__") as mock:
            value = self.call_mgmt_func(
                b"admin.vm.property.Set", b"test-vm1", b"netvm", b"test-net"
            )
            self.assertIsNone(value)
            mock.assert_called_once_with(self.vm, "test-net")
        self.app.save.assert_called_once_with()

    def test_031_vm_property_set_vm_none(self):
        netvm = self.app.add_new_vm(
            "AppVM",
            label="red",
            name="test-net",
            template="test-template",
            provides_network=True,
        )

        with unittest.mock.patch("qubes.vm.VMProperty.__set__") as mock:
            value = self.call_mgmt_func(
                b"admin.vm.property.Set", b"test-vm1", b"netvm", b""
            )
            self.assertIsNone(value)
            mock.assert_called_once_with(self.vm, "")
        self.app.save.assert_called_once_with()

    def test_032_vm_property_set_vm_invalid1(self):
        with unittest.mock.patch("qubes.vm.VMProperty.__set__") as mock:
            with self.assertRaises(qubes.exc.QubesValueError):
                self.call_mgmt_func(
                    b"admin.vm.property.Set",
                    b"test-vm1",
                    b"netvm",
                    b"forbidden-chars/../!",
                )
            self.assertFalse(mock.called)
        self.assertFalse(self.app.save.called)

    def test_033_vm_property_set_vm_invalid2(self):
        with unittest.mock.patch("qubes.vm.VMProperty.__set__") as mock:
            with self.assertRaises(qubes.exc.QubesValueError):
                self.call_mgmt_func(
                    b"admin.vm.property.Set",
                    b"test-vm1",
                    b"netvm",
                    b"\x80\x90\xa0",
                )
            self.assertFalse(mock.called)
        self.assertFalse(self.app.save.called)

    def test_034_vm_propert_set_bool_true(self):
        with unittest.mock.patch("qubes.property.__set__") as mock:
            value = self.call_mgmt_func(
                b"admin.vm.property.Set", b"test-vm1", b"autostart", b"True"
            )
            self.assertIsNone(value)
            mock.assert_called_once_with(self.vm, True)
        self.app.save.assert_called_once_with()

    def test_035_vm_propert_set_bool_false(self):
        with unittest.mock.patch("qubes.property.__set__") as mock:
            value = self.call_mgmt_func(
                b"admin.vm.property.Set", b"test-vm1", b"autostart", b"False"
            )
            self.assertIsNone(value)
            mock.assert_called_once_with(self.vm, False)
        self.app.save.assert_called_once_with()

    def test_036_vm_propert_set_bool_invalid1(self):
        with unittest.mock.patch("qubes.property.__set__") as mock:
            with self.assertRaises(qubes.exc.QubesValueError):
                self.call_mgmt_func(
                    b"admin.vm.property.Set",
                    b"test-vm1",
                    b"autostart",
                    b"some string",
                )
            self.assertFalse(mock.called)
        self.assertFalse(self.app.save.called)

    def test_037_vm_propert_set_bool_invalid2(self):
        with unittest.mock.patch("qubes.property.__set__") as mock:
            with self.assertRaises(qubes.exc.QubesValueError):
                self.call_mgmt_func(
                    b"admin.vm.property.Set",
                    b"test-vm1",
                    b"autostart",
                    b"\x80\x90@#$%^&*(",
                )
            self.assertFalse(mock.called)
        self.assertFalse(self.app.save.called)

    def test_038_vm_propert_set_str(self):
        with unittest.mock.patch("qubes.property.__set__") as mock:
            value = self.call_mgmt_func(
                b"admin.vm.property.Set", b"test-vm1", b"kernel", b"1.0"
            )
            self.assertIsNone(value)
            mock.assert_called_once_with(self.vm, "1.0")
        self.app.save.assert_called_once_with()

    def test_039_vm_propert_set_str_invalid1(self):
        with unittest.mock.patch("qubes.property.__set__") as mock:
            with self.assertRaises(qubes.exc.QubesValueError):
                self.call_mgmt_func(
                    b"admin.vm.property.Set",
                    b"test-vm1",
                    b"kernel",
                    b"some, non-ASCII: \x80\xd2",
                )
            self.assertFalse(mock.called)
        self.assertFalse(self.app.save.called)

    def test_040_vm_propert_set_int(self):
        with unittest.mock.patch("qubes.property.__set__") as mock:
            value = self.call_mgmt_func(
                b"admin.vm.property.Set", b"test-vm1", b"maxmem", b"1024000"
            )
            self.assertIsNone(value)
            mock.assert_called_once_with(self.vm, 1024000)
        self.app.save.assert_called_once_with()

    def test_041_vm_propert_set_int_invalid1(self):
        with unittest.mock.patch("qubes.property.__set__") as mock:
            with self.assertRaises(qubes.exc.QubesValueError):
                self.call_mgmt_func(
                    b"admin.vm.property.Set",
                    b"test-vm1",
                    b"maxmem",
                    b"fourty two",
                )
            self.assertFalse(mock.called)
        self.assertFalse(self.app.save.called)

    def test_042_vm_propert_set_label(self):
        with unittest.mock.patch("qubes.property.__set__") as mock:
            value = self.call_mgmt_func(
                b"admin.vm.property.Set", b"test-vm1", b"label", b"green"
            )
            self.assertIsNone(value)
            mock.assert_called_once_with(self.vm, "green")
        self.app.save.assert_called_once_with()

    def test_043_vm_propert_set_label_invalid1(self):
        with unittest.mock.patch("qubes.property.__set__") as mock:
            with self.assertRaises(qubes.exc.QubesValueError):
                self.call_mgmt_func(
                    b"admin.vm.property.Set",
                    b"test-vm1",
                    b"maxmem",
                    b"some, non-ASCII: \x80\xd2",
                )
            self.assertFalse(mock.called)
        self.assertFalse(self.app.save.called)

    @unittest.skip("label existence not checked before actual setter yet")
    def test_044_vm_propert_set_label_invalid2(self):
        with unittest.mock.patch("qubes.property.__set__") as mock:
            with self.assertRaises(qubes.exc.QubesValueError):
                self.call_mgmt_func(
                    b"admin.vm.property.Set",
                    b"test-vm1",
                    b"maxmem",
                    b"non-existing-color",
                )
            self.assertFalse(mock.called)
        self.assertFalse(self.app.save.called)

    def test_050_vm_property_help(self):
        value = self.call_mgmt_func(
            b"admin.vm.property.Help", b"test-vm1", b"label"
        )
        self.assertEqual(
            value,
            "Colourful label assigned to VM. This is where the colour of the "
            "padlock is set.",
        )
        self.assertFalse(self.app.save.called)

    def test_052_vm_property_help_invalid_property(self):
        with self.assertRaises(qubes.exc.QubesNoSuchPropertyError):
            self.call_mgmt_func(
                b"admin.vm.property.Help", b"test-vm1", b"no-such-property"
            )

        self.assertFalse(self.app.save.called)

    def test_060_vm_property_reset(self):
        with unittest.mock.patch("qubes.property.__delete__") as mock:
            value = self.call_mgmt_func(
                b"admin.vm.property.Reset", b"test-vm1", b"default_user"
            )
            mock.assert_called_with(self.vm)
        self.assertIsNone(value)
        self.app.save.assert_called_once_with()

    def test_062_vm_property_reset_invalid_property(self):
        with unittest.mock.patch("qubes.property.__delete__") as mock:
            with self.assertRaises(qubes.exc.QubesNoSuchPropertyError):
                self.call_mgmt_func(
                    b"admin.vm.property.Help", b"test-vm1", b"no-such-property"
                )
            self.assertFalse(mock.called)
        self.assertFalse(self.app.save.called)

    def test_070_vm_volume_list(self):
        self.vm.volumes = unittest.mock.Mock()
        volumes_conf = {
            "keys.return_value": ["root", "private", "volatile", "kernel"]
        }
        self.vm.volumes.configure_mock(**volumes_conf)
        value = self.call_mgmt_func(b"admin.vm.volume.List", b"test-vm1")
        self.assertEqual(value, "root\nprivate\nvolatile\nkernel\n")
        # check if _only_ keys were accessed
        self.assertEqual(
            self.vm.volumes.mock_calls, [unittest.mock.call.keys()]
        )

    def test_080_vm_volume_info(self):
        self.vm.volumes = unittest.mock.MagicMock()
        volumes_conf = {
            "keys.return_value": ["root", "private", "volatile", "kernel"]
        }
        for prop in volume_properties:
            volumes_conf["__getitem__.return_value.{}".format(prop)] = (
                prop + "-value"
            )
        volumes_conf["__getitem__.return_value.is_outdated.return_value"] = (
            False
        )
        self.vm.volumes.configure_mock(**volumes_conf)
        value = self.call_mgmt_func(
            b"admin.vm.volume.Info", b"test-vm1", b"private"
        )
        self.assertEqual(
            value,
            "".join("{p}={p}-value\n".format(p=p) for p in volume_properties)
            + "is_outdated=False\n",
        )
        self.assertEqual(
            self.vm.volumes.mock_calls,
            [
                unittest.mock.call.keys(),
                unittest.mock.call.__getattr__("__getitem__")("private"),
                unittest.mock.call.__getattr__("__getitem__")().is_outdated(),
            ],
        )

    def test_081_vm_volume_info_unsupported_is_outdated(self):
        self.vm.volumes = unittest.mock.MagicMock()
        volumes_conf = {
            "keys.return_value": ["root", "private", "volatile", "kernel"]
        }
        for prop in volume_properties:
            volumes_conf["__getitem__.return_value.{}".format(prop)] = (
                prop + "-value"
            )
        volumes_conf["__getitem__.return_value.is_outdated.side_effect"] = (
            NotImplementedError
        )
        self.vm.volumes.configure_mock(**volumes_conf)
        value = self.call_mgmt_func(
            b"admin.vm.volume.Info", b"test-vm1", b"private"
        )
        self.assertEqual(
            value,
            "".join("{p}={p}-value\n".format(p=p) for p in volume_properties),
        )
        self.assertEqual(
            self.vm.volumes.mock_calls,
            [
                unittest.mock.call.keys(),
                unittest.mock.call.__getattr__("__getitem__")("private"),
                unittest.mock.call.__getattr__("__getitem__")().is_outdated(),
            ],
        )

    def test_080_vm_volume_info_invalid_volume(self):
        self.vm.volumes = unittest.mock.MagicMock()
        volumes_conf = {
            "keys.return_value": ["root", "private", "volatile", "kernel"]
        }
        self.vm.volumes.configure_mock(**volumes_conf)
        with self.assertRaises(qubes.exc.PermissionDenied):
            self.call_mgmt_func(
                b"admin.vm.volume.Info", b"test-vm1", b"no-such-volume"
            )
        self.assertEqual(
            self.vm.volumes.mock_calls, [unittest.mock.call.keys()]
        )

    def test_090_vm_volume_listsnapshots(self):
        self.vm.volumes = unittest.mock.MagicMock()
        volumes_conf = {
            "keys.return_value": ["root", "private", "volatile", "kernel"],
            "__getitem__.return_value.revisions": {
                "rev2": "2018-02-22T22:22:22",
                "rev1": "2018-01-11T11:11:11",
            },
        }
        self.vm.volumes.configure_mock(**volumes_conf)
        value = self.call_mgmt_func(
            b"admin.vm.volume.ListSnapshots", b"test-vm1", b"private"
        )
        self.assertEqual(value, "rev1\nrev2\n")
        self.assertEqual(
            self.vm.volumes.mock_calls,
            [
                unittest.mock.call.keys(),
                unittest.mock.call.__getattr__("__getitem__")("private"),
            ],
        )

    def test_090_vm_volume_listsnapshots_invalid_volume(self):
        self.vm.volumes = unittest.mock.MagicMock()
        volumes_conf = {
            "keys.return_value": ["root", "private", "volatile", "kernel"]
        }
        self.vm.volumes.configure_mock(**volumes_conf)
        with self.assertRaises(qubes.exc.PermissionDenied):
            self.call_mgmt_func(
                b"admin.vm.volume.ListSnapshots",
                b"test-vm1",
                b"no-such-volume",
            )
        self.assertEqual(
            self.vm.volumes.mock_calls, [unittest.mock.call.keys()]
        )

    @unittest.skip("method not implemented yet")
    def test_100_vm_volume_snapshot(self):
        pass

    @unittest.skip("method not implemented yet")
    def test_100_vm_volume_snapshot_invalid_volume(self):
        self.vm.volumes = unittest.mock.MagicMock()
        volumes_conf = {
            "keys.return_value": ["root", "private", "volatile", "kernel"],
            "__getitem__.return_value.revisions": {
                "rev2": "2018-02-22T22:22:22",
                "rev1": "2018-01-11T11:11:11",
            },
        }
        self.vm.volumes.configure_mock(**volumes_conf)
        with self.assertRaises(qubes.exc.PermissionDenied):
            self.call_mgmt_func(
                b"admin.vm.volume.Snapshots", b"test-vm1", b"no-such-volume"
            )
        self.assertEqual(
            self.vm.volumes.mock_calls, [unittest.mock.call.keys()]
        )

    @unittest.skip("method not implemented yet")
    def test_100_vm_volume_snapshot_invalid_revision(self):
        self.vm.volumes = unittest.mock.MagicMock()
        volumes_conf = {
            "keys.return_value": ["root", "private", "volatile", "kernel"]
        }
        self.vm.volumes.configure_mock(**volumes_conf)
        with self.assertRaises(qubes.exc.PermissionDenied):
            self.call_mgmt_func(
                b"admin.vm.volume.Snapshots",
                b"test-vm1",
                b"private",
                b"no-such-rev",
            )
        self.assertEqual(
            self.vm.volumes.mock_calls,
            [
                unittest.mock.call.keys(),
                unittest.mock.call.__getattr__("__getitem__")("private"),
            ],
        )

    def test_110_vm_volume_revert(self):
        self.vm.volumes = unittest.mock.MagicMock()
        volumes_conf = {
            "keys.return_value": ["root", "private", "volatile", "kernel"],
            "__getitem__.return_value.revisions": {
                "rev2": "2018-02-22T22:22:22",
                "rev1": "2018-01-11T11:11:11",
            },
        }
        self.vm.volumes.configure_mock(**volumes_conf)
        del self.vm.volumes["private"].revert("rev1")._is_coroutine
        self.vm.storage = unittest.mock.Mock()
        value = self.call_mgmt_func(
            b"admin.vm.volume.Revert", b"test-vm1", b"private", b"rev1"
        )
        self.assertIsNone(value)
        self.assertEqual(
            self.vm.volumes.mock_calls,
            [
                ("__getitem__", ("private",), {}),
                ("__getitem__().revert", ("rev1",), {}),
                ("keys", (), {}),
                ("__getitem__", ("private",), {}),
                ("__getitem__().__hash__", (), {}),
                ("__getitem__().revert", ("rev1",), {}),
            ],
        )
        self.assertEqual(self.vm.storage.mock_calls, [])

    def test_110_vm_volume_revert_invalid_rev(self):
        self.vm.volumes = unittest.mock.MagicMock()
        volumes_conf = {
            "keys.return_value": ["root", "private", "volatile", "kernel"],
            "__getitem__.return_value.revisions": {
                "rev2": "2018-02-22T22:22:22",
                "rev1": "2018-01-11T11:11:11",
            },
        }
        self.vm.volumes.configure_mock(**volumes_conf)
        self.vm.storage = unittest.mock.Mock()
        with self.assertRaises(qubes.exc.PermissionDenied):
            self.call_mgmt_func(
                b"admin.vm.volume.Revert",
                b"test-vm1",
                b"private",
                b"no-such-rev",
            )
        self.assertEqual(
            self.vm.volumes.mock_calls,
            [
                unittest.mock.call.keys(),
                unittest.mock.call.__getattr__("__getitem__")("private"),
            ],
        )
        self.assertFalse(self.vm.storage.called)

    def test_120_vm_volume_resize(self):
        self.vm.volumes = unittest.mock.MagicMock()
        volumes_conf = {
            "keys.return_value": ["root", "private", "volatile", "kernel"],
        }
        self.vm.volumes.configure_mock(**volumes_conf)
        self.vm.storage = unittest.mock.Mock()
        self.vm.storage.resize.side_effect = self.dummy_coro
        value = self.call_mgmt_func(
            b"admin.vm.volume.Resize", b"test-vm1", b"private", b"1024000000"
        )
        self.assertIsNone(value)
        self.assertEqual(
            self.vm.volumes.mock_calls, [unittest.mock.call.keys()]
        )
        self.assertEqual(
            self.vm.storage.mock_calls,
            [unittest.mock.call.resize("private", 1024000000)],
        )

    def test_120_vm_volume_resize_zero(self):
        self.vm.volumes = unittest.mock.MagicMock()
        volumes_conf = {
            "keys.return_value": ["root", "private", "volatile", "kernel"],
        }
        self.vm.volumes.configure_mock(**volumes_conf)
        self.vm.storage = unittest.mock.Mock()
        self.vm.storage.resize.side_effect = self.dummy_coro
        value = self.call_mgmt_func(
            b"admin.vm.volume.Resize", b"test-vm1", b"private", b"0"
        )
        self.assertIsNone(value)
        self.assertEqual(
            self.vm.volumes.mock_calls, [unittest.mock.call.keys()]
        )
        self.assertEqual(
            self.vm.storage.mock_calls,
            [unittest.mock.call.resize("private", 0)],
        )

    def test_120_vm_volume_resize_invalid_size1(self):
        self.vm.volumes = unittest.mock.MagicMock()
        volumes_conf = {
            "keys.return_value": ["root", "private", "volatile", "kernel"],
        }
        self.vm.volumes.configure_mock(**volumes_conf)
        self.vm.storage = unittest.mock.Mock()
        self.vm.storage.resize.side_effect = self.dummy_coro
        with self.assertRaises(qubes.exc.ProtocolError):
            self.call_mgmt_func(
                b"admin.vm.volume.Resize",
                b"test-vm1",
                b"private",
                b"no-int-size",
            )
        self.assertEqual(
            self.vm.volumes.mock_calls, [unittest.mock.call.keys()]
        )
        self.assertFalse(self.vm.storage.called)

    def test_120_vm_volume_resize_invalid_size2(self):
        self.vm.volumes = unittest.mock.MagicMock()
        volumes_conf = {
            "keys.return_value": ["root", "private", "volatile", "kernel"],
        }
        self.vm.volumes.configure_mock(**volumes_conf)
        self.vm.storage = unittest.mock.Mock()
        self.vm.storage.resize.side_effect = self.dummy_coro
        with self.assertRaises(qubes.exc.ProtocolError):
            self.call_mgmt_func(
                b"admin.vm.volume.Resize", b"test-vm1", b"private", b"-1"
            )
        self.assertEqual(
            self.vm.volumes.mock_calls, [unittest.mock.call.keys()]
        )
        self.assertFalse(self.vm.storage.called)

    def test_120_vm_volume_resize_invalid_size3(self):
        self.vm.volumes = unittest.mock.MagicMock()
        volumes_conf = {
            "keys.return_value": ["root", "private", "volatile", "kernel"],
        }
        self.vm.volumes.configure_mock(**volumes_conf)
        self.vm.storage = unittest.mock.Mock()
        self.vm.storage.resize.side_effect = self.dummy_coro
        with self.assertRaises(qubes.exc.ProtocolError):
            self.call_mgmt_func(
                b"admin.vm.volume.Resize",
                b"test-vm1",
                b"private",
                b"10000000000000000000",
            )
        self.assertEqual(
            self.vm.volumes.mock_calls, [unittest.mock.call.keys()]
        )
        self.assertFalse(self.vm.storage.called)

    def test_120_vm_volume_resize_invalid_size4(self):
        self.vm.volumes = unittest.mock.MagicMock()
        volumes_conf = {
            "keys.return_value": ["root", "private", "volatile", "kernel"],
        }
        self.vm.volumes.configure_mock(**volumes_conf)
        self.vm.storage = unittest.mock.Mock()
        self.vm.storage.resize.side_effect = self.dummy_coro
        with self.assertRaises(qubes.exc.ProtocolError):
            self.call_mgmt_func(
                b"admin.vm.volume.Resize", b"test-vm1", b"private", b"01"
            )
        self.assertEqual(
            self.vm.volumes.mock_calls, [unittest.mock.call.keys()]
        )
        self.assertFalse(self.vm.storage.called)

    def test_130_pool_list(self):
        self.app.pools = ["file", "lvm"]
        value = self.call_mgmt_func(b"admin.pool.List", b"dom0")
        self.assertEqual(value, "file\nlvm\n")
        self.assertFalse(self.app.save.called)

    @unittest.mock.patch("qubes.storage.pool_drivers")
    @unittest.mock.patch("qubes.storage.driver_parameters")
    def test_140_pool_listdrivers(self, mock_parameters, mock_drivers):
        self.app.pools = ["file", "lvm"]

        mock_drivers.return_value = ["driver1", "driver2"]
        mock_parameters.side_effect = lambda driver: {
            "driver1": ["param1", "param2"],
            "driver2": ["param3", "param4"],
        }[driver]

        value = self.call_mgmt_func(b"admin.pool.ListDrivers", b"dom0")
        self.assertEqual(
            value, "driver1 param1 param2\ndriver2 param3 param4\n"
        )
        self.assertEqual(mock_drivers.mock_calls, [unittest.mock.call()])
        self.assertEqual(
            mock_parameters.mock_calls,
            [unittest.mock.call("driver1"), unittest.mock.call("driver2")],
        )
        self.assertFalse(self.app.save.called)

    def test_150_pool_info(self):
        self.app.pools = {
            "pool1": unittest.mock.Mock(
                config={"param1": "value1", "param2": "value2"},
                usage=102400,
                size=204800,
            )
        }
        self.app.pools["pool1"].included_in.return_value = None
        value = self.call_mgmt_func(b"admin.pool.Info", b"dom0", b"pool1")

        self.assertEqual(
            value, "param1=value1\nparam2=value2\nsize=204800\nusage=102400\n"
        )
        self.assertFalse(self.app.save.called)

    def test_151_pool_info_unsupported_size(self):
        self.app.pools = {
            "pool1": unittest.mock.Mock(
                config={"param1": "value1", "param2": "value2"},
                size=None,
                usage=None,
                usage_details={},
            ),
        }
        self.app.pools["pool1"].included_in.return_value = None
        value = self.call_mgmt_func(b"admin.pool.Info", b"dom0", b"pool1")

        self.assertEqual(value, "param1=value1\nparam2=value2\n")
        self.assertFalse(self.app.save.called)

    def test_152_pool_info_included_in(self):
        self.app.pools = {
            "pool1": unittest.mock.MagicMock(
                config={"param1": "value1", "param2": "value2"},
                usage=102400,
                size=204800,
            )
        }
        self.app.pools["pool1"].included_in.return_value = self.app.pools[
            "pool1"
        ]
        self.app.pools["pool1"].__str__.return_value = "pool1"
        value = self.call_mgmt_func(b"admin.pool.Info", b"dom0", b"pool1")

        self.assertEqual(
            value,
            "param1=value1\nparam2=value2\nsize=204800\nusage=102400"
            "\nincluded_in=pool1\n",
        )
        self.assertFalse(self.app.save.called)

    def test_153_pool_usage(self):
        self.app.pools = {
            "pool1": unittest.mock.Mock(
                config={"param1": "value1", "param2": "value2"},
                usage_details={
                    "data_usage": 102400,
                    "data_size": 204800,
                    "metadata_size": 1024,
                    "metadata_usage": 50,
                },
            )
        }
        self.app.pools["pool1"].included_in.return_value = None
        value = self.call_mgmt_func(
            b"admin.pool.UsageDetails", b"dom0", b"pool1"
        )

        self.assertEqual(
            value,
            "data_size=204800\ndata_usage=102400\nmetadata_size=1024\nmetadata_usage=50\n",
        )
        self.assertFalse(self.app.save.called)

    @unittest.mock.patch("qubes.storage.pool_drivers")
    @unittest.mock.patch("qubes.storage.driver_parameters")
    def test_160_pool_add(self, mock_parameters, mock_drivers):
        self.app.pools = {
            "file": unittest.mock.Mock(),
            "lvm": unittest.mock.Mock(),
        }

        mock_drivers.return_value = ["driver1", "driver2"]
        mock_parameters.side_effect = lambda driver: {
            "driver1": ["param1", "param2"],
            "driver2": ["param3", "param4"],
        }[driver]

        add_pool_mock, self.app.add_pool = self.coroutine_mock()

        value = self.call_mgmt_func(
            b"admin.pool.Add",
            b"dom0",
            b"driver1",
            b"name=test-pool\nparam1=some-value\n",
        )
        self.assertIsNone(value)
        self.assertEqual(mock_drivers.mock_calls, [unittest.mock.call()])
        self.assertEqual(
            mock_parameters.mock_calls, [unittest.mock.call("driver1")]
        )
        self.assertEqual(
            add_pool_mock.mock_calls,
            [
                unittest.mock.call(
                    name="test-pool", driver="driver1", param1="some-value"
                )
            ],
        )
        self.assertTrue(self.app.save.called)

    @unittest.mock.patch("qubes.storage.pool_drivers")
    @unittest.mock.patch("qubes.storage.driver_parameters")
    def test_160_pool_add_invalid_driver(self, mock_parameters, mock_drivers):
        self.app.pools = {
            "file": unittest.mock.Mock(),
            "lvm": unittest.mock.Mock(),
        }

        mock_drivers.return_value = ["driver1", "driver2"]
        mock_parameters.side_effect = lambda driver: {
            "driver1": ["param1", "param2"],
            "driver2": ["param3", "param4"],
        }[driver]

        add_pool_mock, self.app.add_pool = self.coroutine_mock()

        with self.assertRaises(qubes.exc.QubesException):
            self.call_mgmt_func(
                b"admin.pool.Add",
                b"dom0",
                b"no-such-driver",
                b"name=test-pool\nparam1=some-value\n",
            )
        self.assertEqual(mock_drivers.mock_calls, [unittest.mock.call()])
        self.assertEqual(mock_parameters.mock_calls, [])
        self.assertEqual(add_pool_mock.mock_calls, [])
        self.assertFalse(self.app.save.called)

    @unittest.mock.patch("qubes.storage.pool_drivers")
    @unittest.mock.patch("qubes.storage.driver_parameters")
    def test_160_pool_add_invalid_param(self, mock_parameters, mock_drivers):
        self.app.pools = {
            "file": unittest.mock.Mock(),
            "lvm": unittest.mock.Mock(),
        }

        mock_drivers.return_value = ["driver1", "driver2"]
        mock_parameters.side_effect = lambda driver: {
            "driver1": ["param1", "param2"],
            "driver2": ["param3", "param4"],
        }[driver]

        add_pool_mock, self.app.add_pool = self.coroutine_mock()

        with self.assertRaises(qubes.exc.QubesException):
            self.call_mgmt_func(
                b"admin.pool.Add",
                b"dom0",
                b"driver1",
                b"name=test-pool\nparam3=some-value\n",
            )
        self.assertEqual(mock_drivers.mock_calls, [unittest.mock.call()])
        self.assertEqual(
            mock_parameters.mock_calls, [unittest.mock.call("driver1")]
        )
        self.assertEqual(add_pool_mock.mock_calls, [])
        self.assertFalse(self.app.save.called)

    @unittest.mock.patch("qubes.storage.pool_drivers")
    @unittest.mock.patch("qubes.storage.driver_parameters")
    def test_160_pool_add_missing_name(self, mock_parameters, mock_drivers):
        self.app.pools = {
            "file": unittest.mock.Mock(),
            "lvm": unittest.mock.Mock(),
        }

        mock_drivers.return_value = ["driver1", "driver2"]
        mock_parameters.side_effect = lambda driver: {
            "driver1": ["param1", "param2"],
            "driver2": ["param3", "param4"],
        }[driver]

        add_pool_mock, self.app.add_pool = self.coroutine_mock()

        with self.assertRaises(qubes.exc.PermissionDenied):
            self.call_mgmt_func(
                b"admin.pool.Add",
                b"dom0",
                b"driver1",
                b"param1=value\nparam2=some-value\n",
            )
        self.assertEqual(mock_drivers.mock_calls, [unittest.mock.call()])
        self.assertEqual(mock_parameters.mock_calls, [])
        self.assertEqual(add_pool_mock.mock_calls, [])
        self.assertFalse(self.app.save.called)

    @unittest.mock.patch("qubes.storage.pool_drivers")
    @unittest.mock.patch("qubes.storage.driver_parameters")
    def test_160_pool_add_existing_pool(self, mock_parameters, mock_drivers):
        self.app.pools = {
            "file": unittest.mock.Mock(),
            "lvm": unittest.mock.Mock(),
        }

        mock_drivers.return_value = ["driver1", "driver2"]
        mock_parameters.side_effect = lambda driver: {
            "driver1": ["param1", "param2"],
            "driver2": ["param3", "param4"],
        }[driver]

        add_pool_mock, self.app.add_pool = self.coroutine_mock()

        with self.assertRaises(qubes.exc.PermissionDenied):
            self.call_mgmt_func(
                b"admin.pool.Add",
                b"dom0",
                b"driver1",
                b"name=file\nparam1=value\nparam2=some-value\n",
            )
        self.assertEqual(mock_drivers.mock_calls, [unittest.mock.call()])
        self.assertEqual(mock_parameters.mock_calls, [])
        self.assertEqual(add_pool_mock.mock_calls, [])
        self.assertFalse(self.app.save.called)

    @unittest.mock.patch("qubes.storage.pool_drivers")
    @unittest.mock.patch("qubes.storage.driver_parameters")
    def test_160_pool_add_invalid_config_format(
        self, mock_parameters, mock_drivers
    ):
        self.app.pools = {
            "file": unittest.mock.Mock(),
            "lvm": unittest.mock.Mock(),
        }

        mock_drivers.return_value = ["driver1", "driver2"]
        mock_parameters.side_effect = lambda driver: {
            "driver1": ["param1", "param2"],
            "driver2": ["param3", "param4"],
        }[driver]

        add_pool_mock, self.app.add_pool = self.coroutine_mock()

        with self.assertRaises(qubes.exc.PermissionDenied):
            self.call_mgmt_func(
                b"admin.pool.Add",
                b"dom0",
                b"driver1",
                b"name=test-pool\nparam 1=value\n_param2\n",
            )
        self.assertEqual(mock_drivers.mock_calls, [unittest.mock.call()])
        self.assertEqual(mock_parameters.mock_calls, [])
        self.assertEqual(add_pool_mock.mock_calls, [])
        self.assertFalse(self.app.save.called)

    def test_170_pool_remove(self):
        self.app.pools = {
            "file": unittest.mock.Mock(),
            "lvm": unittest.mock.Mock(),
            "test-pool": unittest.mock.Mock(),
        }
        remove_pool_mock, self.app.remove_pool = self.coroutine_mock()
        value = self.call_mgmt_func(b"admin.pool.Remove", b"dom0", b"test-pool")
        self.assertIsNone(value)
        self.assertEqual(
            remove_pool_mock.mock_calls, [unittest.mock.call("test-pool")]
        )
        self.assertTrue(self.app.save.called)

    def test_170_pool_remove_invalid_pool(self):
        self.app.pools = {
            "file": unittest.mock.Mock(),
            "lvm": unittest.mock.Mock(),
            "test-pool": unittest.mock.Mock(),
        }
        remove_pool_mock, self.app.remove_pool = self.coroutine_mock()
        with self.assertRaises(qubes.exc.PermissionDenied):
            self.call_mgmt_func(b"admin.pool.Remove", b"dom0", b"no-such-pool")
        self.assertEqual(remove_pool_mock.mock_calls, [])
        self.assertFalse(self.app.save.called)

    def test_180_label_list(self):
        value = self.call_mgmt_func(b"admin.label.List", b"dom0")
        self.assertEqual(
            value,
            "".join("{}\n".format(l.name) for l in self.app.labels.values()),
        )
        self.assertFalse(self.app.save.called)

    def test_190_label_get(self):
        self.app.get_label = unittest.mock.Mock()
        self.app.get_label.configure_mock(**{"return_value.color": "0xff0000"})
        value = self.call_mgmt_func(b"admin.label.Get", b"dom0", b"red")
        self.assertEqual(value, "0xff0000")
        self.assertEqual(
            self.app.get_label.mock_calls, [unittest.mock.call("red")]
        )
        self.assertFalse(self.app.save.called)

    def test_195_label_index(self):
        self.app.get_label = unittest.mock.Mock()
        self.app.get_label.configure_mock(**{"return_value.index": 1})
        value = self.call_mgmt_func(b"admin.label.Index", b"dom0", b"red")
        self.assertEqual(value, "1")
        self.assertEqual(
            self.app.get_label.mock_calls, [unittest.mock.call("red")]
        )
        self.assertFalse(self.app.save.called)

    def test_200_label_create(self):
        self.app.get_label = unittest.mock.Mock()
        self.app.get_label.side_effect = KeyError
        self.app.labels = unittest.mock.MagicMock()
        labels_config = {
            "keys.return_value": range(1, 9),
        }
        self.app.labels.configure_mock(**labels_config)
        value = self.call_mgmt_func(
            b"admin.label.Create", b"dom0", b"cyan", b"0x00ffff"
        )
        self.assertIsNone(value)
        self.assertEqual(
            self.app.get_label.mock_calls, [unittest.mock.call("cyan")]
        )
        self.assertEqual(
            self.app.labels.mock_calls,
            [
                unittest.mock.call.keys(),
                unittest.mock.call.__getattr__("__setitem__")(
                    9, qubes.Label(9, "0x00ffff", "cyan")
                ),
            ],
        )
        self.assertTrue(self.app.save.called)

    def test_200_label_create_invalid_color(self):
        self.app.get_label = unittest.mock.Mock()
        self.app.get_label.side_effect = KeyError
        self.app.labels = unittest.mock.MagicMock()
        labels_config = {
            "keys.return_value": range(1, 9),
        }
        self.app.labels.configure_mock(**labels_config)
        with self.assertRaises(qubes.exc.PermissionDenied):
            self.call_mgmt_func(
                b"admin.label.Create", b"dom0", b"cyan", b"abcd"
            )
        self.assertEqual(
            self.app.get_label.mock_calls, [unittest.mock.call("cyan")]
        )
        self.assertEqual(self.app.labels.mock_calls, [])
        self.assertFalse(self.app.save.called)

    def test_200_label_create_invalid_name(self):
        self.app.get_label = unittest.mock.Mock()
        self.app.get_label.side_effect = KeyError
        self.app.labels = unittest.mock.MagicMock()
        labels_config = {
            "keys.return_value": range(1, 9),
        }
        self.app.labels.configure_mock(**labels_config)
        with self.assertRaises(qubes.exc.PermissionDenied):
            self.call_mgmt_func(
                b"admin.label.Create", b"dom0", b"01", b"0xff0000"
            )
        with self.assertRaises(qubes.exc.PermissionDenied):
            self.call_mgmt_func(
                b"admin.label.Create", b"dom0", b"../xxx", b"0xff0000"
            )
        with self.assertRaises(qubes.exc.PermissionDenied):
            self.call_mgmt_func(
                b"admin.label.Create",
                b"dom0",
                b"strange-name!@#$",
                b"0xff0000",
            )

        self.assertEqual(self.app.get_label.mock_calls, [])
        self.assertEqual(self.app.labels.mock_calls, [])
        self.assertFalse(self.app.save.called)

    def test_200_label_create_already_exists(self):
        self.app.get_label = unittest.mock.Mock(wraps=self.app.get_label)
        with self.assertRaises(qubes.exc.QubesValueError):
            self.call_mgmt_func(b"admin.label.Create", b"dom0", b"red", b"abcd")
        self.assertEqual(
            self.app.get_label.mock_calls, [unittest.mock.call("red")]
        )
        self.assertFalse(self.app.save.called)

    def test_210_label_remove(self):
        label = qubes.Label(9, "0x00ffff", "cyan")
        self.app.labels[9] = label
        self.app.get_label = unittest.mock.Mock(**{"return_value.index": 9})
        self.app.labels = unittest.mock.MagicMock(wraps=self.app.labels)
        value = self.call_mgmt_func(b"admin.label.Remove", b"dom0", b"cyan")
        self.assertIsNone(value)
        self.assertEqual(
            self.app.get_label.mock_calls, [unittest.mock.call("cyan")]
        )
        self.assertEqual(
            self.app.labels.mock_calls, [unittest.mock.call.__delitem__(9)]
        )
        self.assertTrue(self.app.save.called)

    def test_210_label_remove_invalid_label(self):
        with self.assertRaises(qubes.exc.QubesValueError):
            self.call_mgmt_func(
                b"admin.label.Remove", b"dom0", b"no-such-label"
            )
        self.assertFalse(self.app.save.called)

    def test_210_label_remove_default_label(self):
        self.app.labels = unittest.mock.MagicMock(wraps=self.app.labels)
        self.app.get_label = unittest.mock.Mock(**{"return_value.index": 6})
        with self.assertRaises(qubes.exc.PermissionDenied):
            self.call_mgmt_func(b"admin.label.Remove", b"dom0", b"blue")
        self.assertEqual(self.app.labels.mock_calls, [])
        self.assertFalse(self.app.save.called)

    def test_210_label_remove_in_use(self):
        self.app.labels = unittest.mock.MagicMock(wraps=self.app.labels)
        self.app.get_label = unittest.mock.Mock(**{"return_value.index": 1})
        with self.assertRaises(qubes.exc.PermissionDenied):
            self.call_mgmt_func(b"admin.label.Remove", b"dom0", b"red")
        self.assertEqual(self.app.labels.mock_calls, [])
        self.assertFalse(self.app.save.called)

    def test_220_start(self):
        func_mock = unittest.mock.Mock()

        async def coroutine_mock(*args, **kwargs):
            return func_mock(*args, **kwargs)

        self.vm.start = coroutine_mock
        value = self.call_mgmt_func(b"admin.vm.Start", b"test-vm1")
        self.assertIsNone(value)
        func_mock.assert_called_once_with()

    def test_230_shutdown(self):
        func_mock = unittest.mock.Mock()

        async def coroutine_mock(*args, **kwargs):
            return func_mock(*args, **kwargs)

        self.vm.shutdown = coroutine_mock
        value = self.call_mgmt_func(b"admin.vm.Shutdown", b"test-vm1")
        self.assertIsNone(value)
        func_mock.assert_called_once_with(force=False, wait=False)

    def test_231_shutdown_force(self):
        func_mock = unittest.mock.Mock()

        async def coroutine_mock(*args, **kwargs):
            return func_mock(*args, **kwargs)

        self.vm.shutdown = coroutine_mock
        value = self.call_mgmt_func(b"admin.vm.Shutdown", b"test-vm1", b"force")
        self.assertIsNone(value)
        func_mock.assert_called_once_with(force=True, wait=False)

    def test_232_shutdown_wait(self):
        func_mock = unittest.mock.Mock()

        async def coroutine_mock(*args, **kwargs):
            return func_mock(*args, **kwargs)

        self.vm.shutdown = coroutine_mock
        value = self.call_mgmt_func(b"admin.vm.Shutdown", b"test-vm1", b"wait")
        self.assertIsNone(value)
        func_mock.assert_called_once_with(force=False, wait=True)

    def test_233_shutdown_wait_force(self):
        func_mock = unittest.mock.Mock()

        async def coroutine_mock(*args, **kwargs):
            return func_mock(*args, **kwargs)

        self.vm.shutdown = coroutine_mock
        value = self.call_mgmt_func(
            b"admin.vm.Shutdown", b"test-vm1", b"wait+force"
        )
        self.assertIsNone(value)
        func_mock.assert_called_once_with(force=True, wait=True)

    def test_234_shutdown_force_wait(self):
        func_mock = unittest.mock.Mock()

        async def coroutine_mock(*args, **kwargs):
            return func_mock(*args, **kwargs)

        self.vm.shutdown = coroutine_mock
        value = self.call_mgmt_func(
            b"admin.vm.Shutdown", b"test-vm1", b"force+wait"
        )
        self.assertIsNone(value)
        func_mock.assert_called_once_with(force=True, wait=True)

    def test_234_shutdown_force_wait_invalid(self):
        func_mock = unittest.mock.Mock()

        async def coroutine_mock(*args, **kwargs):
            return func_mock(*args, **kwargs)

        self.vm.shutdown = coroutine_mock
        with self.assertRaises(qubes.exc.PermissionDenied):
            self.call_mgmt_func(b"admin.vm.Shutdown", b"test-vm1", b"forcewait")
        func_mock.assert_not_called()

    def test_240_pause(self):
        func_mock = unittest.mock.Mock()

        async def coroutine_mock(*args, **kwargs):
            return func_mock(*args, **kwargs)

        self.vm.pause = coroutine_mock
        value = self.call_mgmt_func(b"admin.vm.Pause", b"test-vm1")
        self.assertIsNone(value)
        func_mock.assert_called_once_with()

    def test_241_suspend(self):
        func_mock = unittest.mock.Mock()

        async def coroutine_mock(*args, **kwargs):
            return func_mock(*args, **kwargs)

        self.vm.suspend = coroutine_mock
        value = self.call_mgmt_func(b"admin.vm.Suspend", b"test-vm1")
        self.assertIsNone(value)
        func_mock.assert_called_once_with()

    def test_250_unpause(self):
        func_mock = unittest.mock.Mock()

        async def coroutine_mock(*args, **kwargs):
            return func_mock(*args, **kwargs)

        self.vm.unpause = coroutine_mock
        value = self.call_mgmt_func(b"admin.vm.Unpause", b"test-vm1")
        self.assertIsNone(value)
        func_mock.assert_called_once_with()

    def test_251_resume(self):
        func_mock = unittest.mock.Mock()

        async def coroutine_mock(*args, **kwargs):
            return func_mock(*args, **kwargs)

        self.vm.resume = coroutine_mock
        value = self.call_mgmt_func(b"admin.vm.Resume", b"test-vm1")
        self.assertIsNone(value)
        func_mock.assert_called_once_with()

    def test_260_kill(self):
        func_mock = unittest.mock.Mock()

        async def coroutine_mock(*args, **kwargs):
            return func_mock(*args, **kwargs)

        self.vm.kill = coroutine_mock
        value = self.call_mgmt_func(b"admin.vm.Kill", b"test-vm1")
        self.assertIsNone(value)
        func_mock.assert_called_once_with()

    def test_270_events(self):
        send_event = unittest.mock.Mock(spec=[])
        mgmt_obj = qubes.api.admin.QubesAdminAPI(
            self.app,
            b"dom0",
            b"admin.Events",
            b"dom0",
            b"",
            send_event=send_event,
        )

        async def fire_event():
            self.vm.fire_event("test-event", arg1="abc")
            mgmt_obj.cancel()

        loop = asyncio.get_event_loop()
        execute_task = asyncio.ensure_future(
            mgmt_obj.execute(untrusted_payload=b"")
        )
        asyncio.ensure_future(fire_event())
        loop.run_until_complete(execute_task)
        self.assertIsNone(execute_task.result())
        self.assertEventFired(
            self.emitter, "admin-permission:" + "admin.Events"
        )
        self.assertEqual(
            send_event.mock_calls,
            [
                unittest.mock.call(self.app, "connection-established"),
                unittest.mock.call(self.vm, "test-event", arg1="abc"),
            ],
        )

    def test_271_events_add_vm(self):
        send_event = unittest.mock.Mock(spec=[])
        mgmt_obj = qubes.api.admin.QubesAdminAPI(
            self.app,
            b"dom0",
            b"admin.Events",
            b"dom0",
            b"",
            send_event=send_event,
        )

        async def fire_event():
            self.vm.fire_event("test-event", arg1="abc")
            # add VM _after_ starting admin.Events call
            vm = self.app.add_new_vm(
                "AppVM", label="red", name="test-vm2", template="test-template"
            )
            vm.fire_event("test-event2", arg1="abc")
            mgmt_obj.cancel()
            return vm

        loop = asyncio.get_event_loop()
        execute_task = asyncio.ensure_future(
            mgmt_obj.execute(untrusted_payload=b"")
        )
        event_task = asyncio.ensure_future(fire_event())
        loop.run_until_complete(execute_task)
        vm2 = event_task.result()
        self.assertIsNone(execute_task.result())
        self.assertEventFired(
            self.emitter, "admin-permission:" + "admin.Events"
        )
        self.assertEqual(
            send_event.mock_calls,
            [
                unittest.mock.call(self.app, "connection-established"),
                unittest.mock.call(self.vm, "test-event", arg1="abc"),
                unittest.mock.call(self.app, "domain-add", vm=vm2),
                unittest.mock.call(vm2, "test-event2", arg1="abc"),
            ],
        )

    def test_272_events_filter(self):
        with tempfile.TemporaryDirectory() as tmpdir:
            tmpdir = pathlib.Path(tmpdir)
            with unittest.mock.patch(
                "qubes.ext.admin.AdminExtension._instance.policy_cache.paths",
                [pathlib.Path(tmpdir)],
            ):
                with (tmpdir / "admin.policy").open("w") as f:
                    f.write("admin.Events * @anyvm @adminvm allow\n")
                    f.write("admin.Events * @anyvm test-vm1 allow")

                send_event = unittest.mock.Mock(spec=[])
                mgmt_obj = qubes.api.admin.QubesAdminAPI(
                    self.app,
                    b"test-vm1",
                    b"admin.Events",
                    b"dom0",
                    b"",
                    send_event=send_event,
                )

                async def fire_event():
                    # add VM _after_ starting admin.Events call
                    vm = self.app.add_new_vm(
                        "AppVM",
                        label="red",
                        name="test-vm2",
                        template="test-template",
                    )
                    vm.fire_event("test-event2", arg1="abc")
                    self.vm.fire_event("test-event", arg1="abc")
                    mgmt_obj.cancel()
                    return vm

                loop = asyncio.get_event_loop()
                execute_task = asyncio.ensure_future(
                    mgmt_obj.execute(untrusted_payload=b"")
                )
                event_task = asyncio.ensure_future(fire_event())
                loop.run_until_complete(execute_task)
                event_task.result()
                self.assertIsNone(execute_task.result())
                self.assertEqual(
                    send_event.mock_calls,
                    [
                        unittest.mock.call(self.app, "connection-established"),
                        unittest.mock.call(self.vm, "test-event", arg1="abc"),
                    ],
                )

    def test_280_feature_list(self):
        self.vm.features["test-feature"] = "some-value"
        value = self.call_mgmt_func(b"admin.vm.feature.List", b"test-vm1")
        self.assertEqual(value, "test-feature\n")
        self.assertFalse(self.app.save.called)

    def test_290_feature_get(self):
        self.vm.features["test-feature"] = "some-value"
        value = self.call_mgmt_func(
            b"admin.vm.feature.Get", b"test-vm1", b"test-feature"
        )
        self.assertEqual(value, "some-value")
        self.assertFalse(self.app.save.called)

    def test_291_feature_get_none(self):
        with self.assertRaises(qubes.exc.QubesFeatureNotFoundError):
            self.call_mgmt_func(
                b"admin.vm.feature.Get", b"test-vm1", b"test-feature"
            )
        self.assertFalse(self.app.save.called)

    def test_300_feature_remove(self):
        self.vm.features["test-feature"] = "some-value"
        value = self.call_mgmt_func(
            b"admin.vm.feature.Remove", b"test-vm1", b"test-feature"
        )
        self.assertIsNone(value, None)
        self.assertNotIn("test-feature", self.vm.features)
        self.assertTrue(self.app.save.called)

    def test_301_feature_remove_none(self):
        with self.assertRaises(qubes.exc.QubesFeatureNotFoundError):
            self.call_mgmt_func(
                b"admin.vm.feature.Remove", b"test-vm1", b"test-feature"
            )
        self.assertFalse(self.app.save.called)

    def test_310_feature_checkwithtemplate(self):
        self.vm.features["test-feature"] = "some-value"
        value = self.call_mgmt_func(
            b"admin.vm.feature.CheckWithTemplate", b"test-vm1", b"test-feature"
        )
        self.assertEqual(value, "some-value")
        self.assertFalse(self.app.save.called)

    def test_311_feature_checkwithtemplate_tpl(self):
        self.template.features["test-feature"] = "some-value"
        value = self.call_mgmt_func(
            b"admin.vm.feature.CheckWithTemplate", b"test-vm1", b"test-feature"
        )
        self.assertEqual(value, "some-value")
        self.assertFalse(self.app.save.called)

    def test_312_feature_checkwithtemplate_none(self):
        with self.assertRaises(qubes.exc.QubesFeatureNotFoundError):
            self.call_mgmt_func(
                b"admin.vm.feature.CheckWithTemplate",
                b"test-vm1",
                b"test-feature",
            )
        self.assertFalse(self.app.save.called)

    def test_315_feature_checkwithnetvm(self):
        self.vm.features["test-feature"] = "some-value"
        value = self.call_mgmt_func(
            b"admin.vm.feature.CheckWithNetvm", b"test-vm1", b"test-feature"
        )
        self.assertEqual(value, "some-value")
        self.assertFalse(self.app.save.called)

    def test_316_feature_checkwithnetvm_netvm(self):
        self.netvm = self.app.add_new_vm(
            "AppVM",
            label="red",
            name="test-netvm1",
            template="test-template",
            provides_network=True,
        )
        self.vm.netvm = self.netvm
        self.netvm.features["test-feature"] = "some-value"
        value = self.call_mgmt_func(
            b"admin.vm.feature.CheckWithNetvm", b"test-vm1", b"test-feature"
        )
        self.assertEqual(value, "some-value")
        self.assertFalse(self.app.save.called)

    def test_317_feature_checkwithnetvm_none(self):
        with self.assertRaises(qubes.exc.QubesFeatureNotFoundError):
            self.call_mgmt_func(
                b"admin.vm.feature.CheckWithNetvm",
                b"test-vm1",
                b"test-feature",
            )
        self.assertFalse(self.app.save.called)

    def test_318_feature_checkwithadminvm(self):
        self.app.domains["dom0"].features["test-feature"] = "some-value"
        value = self.call_mgmt_func(
            b"admin.vm.feature.CheckWithAdminVM", b"test-vm1", b"test-feature"
        )
        self.assertEqual(value, "some-value")
        self.assertFalse(self.app.save.called)

    def test_319_feature_checkwithtpladminvm(self):
        self.app.domains["dom0"].features["test-feature"] = "some-value"
        value = self.call_mgmt_func(
            b"admin.vm.feature.CheckWithTemplateAndAdminVM",
            b"test-vm1",
            b"test-feature",
        )
        self.assertEqual(value, "some-value")

        self.template.features["test-feature"] = "some-value2"
        value = self.call_mgmt_func(
            b"admin.vm.feature.CheckWithTemplateAndAdminVM",
            b"test-vm1",
            b"test-feature",
        )
        self.assertEqual(value, "some-value2")

        self.assertFalse(self.app.save.called)

    def test_320_feature_set(self):
        value = self.call_mgmt_func(
            b"admin.vm.feature.Set",
            b"test-vm1",
            b"test-feature",
            b"some-value",
        )
        self.assertIsNone(value)
        self.assertEqual(self.vm.features["test-feature"], "some-value")
        self.assertTrue(self.app.save.called)

    def test_321_feature_set_empty(self):
        value = self.call_mgmt_func(
            b"admin.vm.feature.Set", b"test-vm1", b"test-feature", b""
        )
        self.assertIsNone(value)
        self.assertEqual(self.vm.features["test-feature"], "")
        self.assertTrue(self.app.save.called)

    def test_322_feature_set_invalid(self):
        with self.assertRaises(UnicodeDecodeError):
            self.call_mgmt_func(
                b"admin.vm.feature.Set",
                b"test-vm1",
                b"test-feature",
                b"\x02\x03\xffsome-value",
            )
        self.assertNotIn("test-feature", self.vm.features)
        self.assertFalse(self.app.save.called)

    def test_323_feature_set_service_too_long(self):
        with self.assertRaises(qubes.exc.QubesValueError):
            self.call_mgmt_func(
                b"admin.vm.feature.Set",
                b"test-vm1",
                b"service." + b"a" * 49,
                b"1",
            )
        self.assertNotIn("test-feature", self.vm.features)
        self.assertFalse(self.app.save.called)

    def test_325_feature_set_service_empty_name(self):
        with self.assertRaises(qubes.exc.QubesValueError):
            self.call_mgmt_func(
                b"admin.vm.feature.Set", b"test-vm1", b"service."
            )
        self.assertNotIn("test-feature", self.vm.features)
        self.assertFalse(self.app.save.called)

    async def dummy_coro(self, *args, **kwargs):
        pass

    def coroutine_mock(self):
        func_mock = unittest.mock.Mock()

        async def coroutine_mock(*args, **kwargs):
            return func_mock(*args, **kwargs)

        return func_mock, coroutine_mock

    @unittest.mock.patch("qubes.storage.Storage.create")
    def test_330_vm_create_standalone(self, storage_mock):
        storage_mock.side_effect = self.dummy_coro
        self.call_mgmt_func(
            b"admin.vm.Create.StandaloneVM",
            b"dom0",
            b"",
            b"name=test-vm2 label=red",
        )

        self.assertIn("test-vm2", self.app.domains)
        vm = self.app.domains["test-vm2"]
        self.assertIsInstance(vm, qubes.vm.standalonevm.StandaloneVM)
        self.assertEqual(vm.label, self.app.get_label("red"))
        self.assertEqual(
            storage_mock.mock_calls,
            [unittest.mock.call(self.app.domains["test-vm2"]).create()],
        )
        self.assertTrue(
            os.path.exists(
                os.path.join(self.test_base_dir, "appvms", "test-vm2")
            )
        )

        self.assertTrue(self.app.save.called)

    @unittest.mock.patch("qubes.storage.Storage.create")
    def test_331_vm_create_standalone_spurious_template(self, storage_mock):
        storage_mock.side_effect = self.dummy_coro
        with self.assertRaises(qubes.exc.QubesValueError):
            self.call_mgmt_func(
                b"admin.vm.Create.StandaloneVM",
                b"dom0",
                b"test-template",
                b"name=test-vm2 label=red",
            )

        self.assertNotIn("test-vm2", self.app.domains)
        self.assertEqual(storage_mock.mock_calls, [])
        self.assertFalse(
            os.path.exists(
                os.path.join(self.test_base_dir, "appvms", "test-vm2")
            )
        )

        self.assertNotIn("test-vm2", self.app.domains)
        self.assertFalse(self.app.save.called)

    @unittest.mock.patch("qubes.storage.Storage.create")
    def test_332_vm_create_app(self, storage_mock):
        storage_mock.side_effect = self.dummy_coro
        self.call_mgmt_func(
            b"admin.vm.Create.AppVM",
            b"dom0",
            b"test-template",
            b"name=test-vm2 label=red",
        )

        self.assertIn("test-vm2", self.app.domains)
        vm = self.app.domains["test-vm2"]
        self.assertEqual(vm.label, self.app.get_label("red"))
        self.assertEqual(vm.template, self.app.domains["test-template"])
        self.assertEqual(
            storage_mock.mock_calls,
            [unittest.mock.call(self.app.domains["test-vm2"]).create()],
        )
        self.assertTrue(
            os.path.exists(
                os.path.join(self.test_base_dir, "appvms", "test-vm2")
            )
        )

        self.assertTrue(self.app.save.called)

    @unittest.mock.patch("qubes.storage.Storage.create")
    def test_333_vm_create_app_default_template(self, storage_mock):
        storage_mock.side_effect = self.dummy_coro
        self.call_mgmt_func(
            b"admin.vm.Create.AppVM", b"dom0", b"", b"name=test-vm2 label=red"
        )

        self.assertEqual(
            storage_mock.mock_calls,
            [unittest.mock.call(self.app.domains["test-vm2"]).create()],
        )

        self.assertIn("test-vm2", self.app.domains)
        self.assertEqual(
            self.app.domains["test-vm2"].template, self.app.default_template
        )
        self.assertTrue(self.app.save.called)

    @unittest.mock.patch("qubes.storage.Storage.create")
    def test_334_vm_create_invalid_name(self, storage_mock):
        storage_mock.side_effect = self.dummy_coro
        with self.assertRaises(qubes.exc.QubesValueError):
            self.call_mgmt_func(
                b"admin.vm.Create.AppVM",
                b"dom0",
                b"test-template",
                b"name=test-###",
            )

        self.assertNotIn("test-###", self.app.domains)
        self.assertFalse(self.app.save.called)

        with self.assertRaises(qubes.exc.QubesValueError):
            self.call_mgmt_func(
                b"admin.vm.Create.AppVM",
                b"dom0",
                b"test-template",
                b"name=--helpVM",
            )
        self.assertNotIn("--helpVM", self.app.domains)
        self.assertFalse(self.app.save.called)

        with self.assertRaises(qubes.exc.QubesValueError):
            self.call_mgmt_func(
                b"admin.vm.Create.AppVM",
                b"dom0",
                b"test-template",
                b"name=1stVM",
            )
        self.assertNotIn("1stVM", self.app.domains)
        self.assertFalse(self.app.save.called)

    @unittest.mock.patch("qubes.storage.Storage.create")
    def test_335_vm_create_missing_name(self, storage_mock):
        storage_mock.side_effect = self.dummy_coro
        with self.assertRaises(qubes.exc.ProtocolError):
            self.call_mgmt_func(
                b"admin.vm.Create.AppVM",
                b"dom0",
                b"test-template",
                b"label=red",
            )

        self.assertFalse(self.app.save.called)

    @unittest.mock.patch("qubes.storage.Storage.create")
    def test_336_vm_create_spurious_pool(self, storage_mock):
        storage_mock.side_effect = self.dummy_coro
        with self.assertRaises(qubes.exc.ProtocolError):
            self.call_mgmt_func(
                b"admin.vm.Create.AppVM",
                b"dom0",
                b"test-template",
                b"name=test-vm2 label=red pool=default",
            )

        self.assertNotIn("test-vm2", self.app.domains)
        self.assertFalse(self.app.save.called)

    @unittest.mock.patch("qubes.storage.Storage.create")
    def test_337_vm_create_duplicate_name(self, storage_mock):
        storage_mock.side_effect = self.dummy_coro
        with self.assertRaises(qubes.exc.QubesException):
            self.call_mgmt_func(
                b"admin.vm.Create.AppVM",
                b"dom0",
                b"test-template",
                b"name=test-vm1 label=red",
            )

        self.assertFalse(self.app.save.called)

    @unittest.mock.patch("qubes.storage.Storage.create")
    def test_338_vm_create_name_twice(self, storage_mock):
        storage_mock.side_effect = self.dummy_coro
        with self.assertRaises(qubes.exc.ProtocolError):
            self.call_mgmt_func(
                b"admin.vm.Create.AppVM",
                b"dom0",
                b"test-template",
                b"name=test-vm2 name=test-vm3 label=red",
            )

        self.assertNotIn("test-vm2", self.app.domains)
        self.assertNotIn("test-vm3", self.app.domains)
        self.assertFalse(self.app.save.called)

    @unittest.mock.patch("qubes.storage.Storage.create")
    def test_340_vm_create_in_pool_app(self, storage_mock):
        storage_mock.side_effect = self.dummy_coro
        self.call_mgmt_func(
            b"admin.vm.CreateInPool.AppVM",
            b"dom0",
            b"test-template",
            b"name=test-vm2 label=red " b"pool=test",
        )

        self.assertIn("test-vm2", self.app.domains)
        vm = self.app.domains["test-vm2"]
        self.assertEqual(vm.label, self.app.get_label("red"))
        self.assertEqual(vm.template, self.app.domains["test-template"])
        # setting pool= affect only volumes actually created for this VM,
        # not used from a template or so
        self.assertEqual(
            vm.volume_config["root"]["pool"],
            self.template.volumes["root"].pool,
        )
        self.assertEqual(vm.volume_config["private"]["pool"], "test")
        self.assertEqual(vm.volume_config["volatile"]["pool"], "test")
        self.assertEqual(vm.volume_config["kernel"]["pool"], "linux-kernel")
        self.assertEqual(
            storage_mock.mock_calls,
            [unittest.mock.call(self.app.domains["test-vm2"]).create()],
        )
        self.assertTrue(
            os.path.exists(
                os.path.join(self.test_base_dir, "appvms", "test-vm2")
            )
        )

        self.assertTrue(self.app.save.called)

    @unittest.mock.patch("qubes.storage.Storage.create")
    def test_341_vm_create_in_pool_private(self, storage_mock):
        storage_mock.side_effect = self.dummy_coro
        self.call_mgmt_func(
            b"admin.vm.CreateInPool.AppVM",
            b"dom0",
            b"test-template",
            b"name=test-vm2 label=red " b"pool:private=test",
        )

        self.assertIn("test-vm2", self.app.domains)
        vm = self.app.domains["test-vm2"]
        self.assertEqual(vm.label, self.app.get_label("red"))
        self.assertEqual(vm.template, self.app.domains["test-template"])
        self.assertEqual(
            vm.volume_config["root"]["pool"],
            self.template.volumes["root"].pool,
        )
        self.assertEqual(vm.volume_config["private"]["pool"], "test")
        self.assertEqual(
            vm.volume_config["volatile"]["pool"],
            self.app.default_pool_volatile,
        )
        self.assertEqual(vm.volume_config["kernel"]["pool"], "linux-kernel")
        self.assertEqual(
            storage_mock.mock_calls,
            [unittest.mock.call(self.app.domains["test-vm2"]).create()],
        )
        self.assertTrue(
            os.path.exists(
                os.path.join(self.test_base_dir, "appvms", "test-vm2")
            )
        )

        self.assertTrue(self.app.save.called)

    @unittest.mock.patch("qubes.storage.Storage.create")
    def test_342_vm_create_in_pool_invalid_pool(self, storage_mock):
        storage_mock.side_effect = self.dummy_coro
        with self.assertRaises(qubes.exc.QubesException):
            self.call_mgmt_func(
                b"admin.vm.CreateInPool.AppVM",
                b"dom0",
                b"test-template",
                b"name=test-vm2 label=red " b"pool=no-such-pool",
            )

        self.assertFalse(self.app.save.called)

    @unittest.mock.patch("qubes.storage.Storage.create")
    def test_343_vm_create_in_pool_invalid_pool2(self, storage_mock):
        storage_mock.side_effect = self.dummy_coro
        with self.assertRaises(qubes.exc.QubesException):
            self.call_mgmt_func(
                b"admin.vm.CreateInPool.AppVM",
                b"dom0",
                b"test-template",
                b"name=test-vm2 label=red " b"pool:private=no-such-pool",
            )

        self.assertNotIn("test-vm2", self.app.domains)
        self.assertFalse(self.app.save.called)

    @unittest.mock.patch("qubes.storage.Storage.create")
    def test_344_vm_create_in_pool_invalid_volume(self, storage_mock):
        storage_mock.side_effect = self.dummy_coro
        with self.assertRaises(qubes.exc.PermissionDenied):
            self.call_mgmt_func(
                b"admin.vm.CreateInPool.AppVM",
                b"dom0",
                b"test-template",
                b"name=test-vm2 label=red " b"pool:invalid=test",
            )

        self.assertNotIn("test-vm2", self.app.domains)
        self.assertFalse(self.app.save.called)

    @unittest.mock.patch("qubes.storage.Storage.create")
    def test_345_vm_create_in_pool_app_root(self, storage_mock):
        # setting custom pool for 'root' volume of AppVM should not be
        # allowed - this volume belongs to the template
        storage_mock.side_effect = self.dummy_coro
        with self.assertRaises(qubes.exc.QubesException):
            self.call_mgmt_func(
                b"admin.vm.CreateInPool.AppVM",
                b"dom0",
                b"test-template",
                b"name=test-vm2 label=red " b"pool:root=test",
            )

        self.assertNotIn("test-vm2", self.app.domains)
        self.assertFalse(self.app.save.called)

    @unittest.mock.patch("qubes.storage.Storage.create")
    def test_346_vm_create_in_pool_duplicate_pool(self, storage_mock):
        # setting custom pool for 'root' volume of AppVM should not be
        # allowed - this volume belongs to the template
        storage_mock.side_effect = self.dummy_coro
        with self.assertRaises(qubes.exc.ProtocolError):
            self.call_mgmt_func(
                b"admin.vm.CreateInPool.AppVM",
                b"dom0",
                b"test-template",
                b"name=test-vm2 label=red " b"pool=test pool:root=test",
            )

        self.assertNotIn("test-vm2", self.app.domains)
        self.assertFalse(self.app.save.called)

    def test_400_property_list(self):
        # actual function tested for admin.vm.property.* already
        # this test is kind of stupid, but at least check if appropriate
        # admin-permission event is fired
        value = self.call_mgmt_func(b"admin.property.List", b"dom0")
        properties = self.app.property_list()
        self.assertEqual(
            value, "".join("{}\n".format(prop.__name__) for prop in properties)
        )

    def test_410_property_get_str(self):
        # actual function tested for admin.vm.property.* already
        value = self.call_mgmt_func(
            b"admin.property.Get", b"dom0", b"default_kernel"
        )
        self.assertEqual(value, "default=False type=str 1.0")

    def test_420_propert_set_str(self):
        # actual function tested for admin.vm.property.* already
        with unittest.mock.patch("qubes.property.__set__") as mock:
            value = self.call_mgmt_func(
                b"admin.property.Set", b"dom0", b"default_kernel", b"1.0"
            )
            self.assertIsNone(value)
            mock.assert_called_once_with(self.app, "1.0")
        self.app.save.assert_called_once_with()

    def test_440_property_help(self):
        # actual function tested for admin.vm.property.* already
        value = self.call_mgmt_func(b"admin.property.Help", b"dom0", b"clockvm")
        self.assertEqual(
            value, "Which VM to use as NTP proxy for updating AdminVM"
        )
        self.assertFalse(self.app.save.called)

    def test_450_property_reset(self):
        # actual function tested for admin.vm.property.* already
        with unittest.mock.patch("qubes.property.__delete__") as mock:
            value = self.call_mgmt_func(
                b"admin.property.Reset", b"dom0", b"clockvm"
            )
            mock.assert_called_with(self.app)
        self.assertIsNone(value)
        self.app.save.assert_called_once_with()

    def test_notes_get(self):
        notes = "For Your Eyes Only"
        self.app.domains["test-vm1"].get_notes = unittest.mock.Mock()
        self.app.domains["test-vm1"].get_notes.configure_mock(
            **{"return_value": notes}
        )
        value = self.call_mgmt_func(b"admin.vm.notes.Get", b"test-vm1")
        self.assertEqual(value, notes)
        self.app.domains["test-vm1"].get_notes.configure_mock(
            **{"side_effect": qubes.exc.QubesException()}
        )
        with self.assertRaises(qubes.exc.QubesException):
            self.call_mgmt_func(b"admin.vm.notes.Get", b"test-vm1")
        self.assertEqual(
            self.app.domains["test-vm1"].get_notes.mock_calls,
            [unittest.mock.call(), unittest.mock.call()],
        )
        self.assertFalse(self.app.save.called)

    def test_notes_set(self):
        self.app.domains["test-vm1"].set_notes = unittest.mock.Mock()

        # Acceptable note
        payload = b"For Your Eyes Only"
        self.call_mgmt_func(
            b"admin.vm.notes.Set",
            b"test-vm1",
            payload=payload,
        )
        self.app.domains["test-vm1"].set_notes.assert_called_with(
            payload.decode()
        )

        # Note with new-line & tab characters
        payload = b"def python_example_function():\n\tpass"
        self.call_mgmt_func(
            b"admin.vm.notes.Set",
            b"test-vm1",
            payload=payload,
        )
        self.app.domains["test-vm1"].set_notes.assert_called_with(
            payload.decode()
        )

        # Note with un-acceptable character (backspace, non-breaking space, ...)
        payload = "\b\xa0\u200b\u200c\u200d".encode()
        self.call_mgmt_func(
            b"admin.vm.notes.Set",
            b"test-vm1",
            payload=payload,
        )
        self.app.domains["test-vm1"].set_notes.assert_called_with("_____")

        # Invalid UTF8 sequence
        with self.assertRaises(qubes.exc.ProtocolError):
            payload = b"\xd8"
            self.call_mgmt_func(
                b"admin.vm.notes.Set",
                b"test-vm1",
                payload=payload,
            )

        # Unacceptable oversized note
        with self.assertRaises(qubes.exc.ProtocolError):
            payload = ("x" * 256001).encode()
            self.call_mgmt_func(
                b"admin.vm.notes.Set",
                b"test-vm1",
                payload=payload,
            )

    def device_list_testclass(self, vm, event):
        if vm is not self.vm:
            return
        dev = DeviceInfo(
            Port(self.vm, "1234", "testclass"), product="Some device"
        )
        dev.extra_prop = "xx"
        yield dev
        dev = DeviceInfo(
            Port(self.vm, "4321", "testclass"), product="Some other device"
        )
        yield dev

    def assertSerializedEqual(self, actual, expected):
        """
        Works only for props without spaces!
        """
        actual = sorted(actual.split(" "))
        expected = sorted(expected.split(" "))
        self.assertEqual(actual, expected)

    def test_460_vm_device_available(self):
        self.vm.add_handler("device-list:testclass", self.device_list_testclass)
        value = self.call_mgmt_func(
            b"admin.vm.device.testclass.Available", b"test-vm1"
        )
        # the only props with sapces
        value = value.replace("'Some device'", "'Some_device'")
        value = value.replace("'Some other device'", "'Some_other_device'")
        self.assertSerializedEqual(
            value,
            "1234:0000:0000::?****** "
            "device_id='0000:0000::?******' "
            "devclass='testclass' product='Some_device' port_id='1234' "
            "backend_domain='test-vm1' interfaces='?******'\n"
            "4321:0000:0000::?****** "
            "device_id='0000:0000::?******' "
            "devclass='testclass' product='Some_other_device' "
            "port_id='4321' backend_domain='test-vm1' "
            "interfaces='?******'\n",
        )
        self.assertFalse(self.app.save.called)

    def test_461_vm_device_available_specific(self):
        self.vm.add_handler("device-list:testclass", self.device_list_testclass)
        value = self.call_mgmt_func(
            b"admin.vm.device.testclass.Available", b"test-vm1", b"4321"
        )
        value = value.replace("'Some other device'", "'Some_other_device'")
        self.assertSerializedEqual(
            value,
            "4321:0000:0000::?****** "
            "device_id='0000:0000::?******' "
            "devclass='testclass' product='Some_other_device' "
            "port_id='4321' backend_domain='test-vm1' "
            "interfaces='?******'\n",
        )
        self.assertFalse(self.app.save.called)

    def test_462_vm_device_available_invalid(self):
        self.vm.add_handler("device-list:testclass", self.device_list_testclass)
        value = self.call_mgmt_func(
            b"admin.vm.device.testclass.Available",
            b"test-vm1",
            b"no-such-device",
        )
        self.assertEqual(value, "")
        self.assertFalse(self.app.save.called)

    def test_470_vm_device_list_assigned(self):
        assignment = DeviceAssignment(
            VirtualDevice(Port(self.vm, "1234", "testclass")), mode="required"
        )
        self.loop.run_until_complete(
            self.vm.devices["testclass"].assign(assignment)
        )
        value = self.call_mgmt_func(
            b"admin.vm.device.testclass.Assigned", b"test-vm1"
        )
        self.assertEqual(
            value,
            "test-vm1+1234:* device_id='*' port_id='1234' "
            "devclass='testclass' backend_domain='test-vm1' mode='required'\n",
        )
        self.assertFalse(self.app.save.called)

    def test_471_vm_device_list_assigned_options(self):
        assignment = DeviceAssignment(
            VirtualDevice(Port(self.vm, "1234", "testclass")),
            mode="required",
            options={"opt1": "value"},
        )
        self.loop.run_until_complete(
            self.vm.devices["testclass"].assign(assignment)
        )
        assignment = DeviceAssignment(
            VirtualDevice(Port(self.vm, "4321", "testclass")), mode="required"
        )
        self.loop.run_until_complete(
            self.vm.devices["testclass"].assign(assignment)
        )
        value = self.call_mgmt_func(
            b"admin.vm.device.testclass.Assigned", b"test-vm1"
        )
        self.assertEqual(
            value,
            "test-vm1+1234:* device_id='*' port_id='1234' "
            "devclass='testclass' backend_domain='test-vm1' mode='required' "
            "_opt1='value'\n"
            "test-vm1+4321:* device_id='*' port_id='4321' "
            "devclass='testclass' backend_domain='test-vm1' mode='required'\n",
        )
        self.assertFalse(self.app.save.called)

    def device_list_single_attached_testclass(self, vm, event, **kwargs):
        if vm is not self.vm:
            return
        dev = qubes.device_protocol.DeviceInfo(
            Port(self.vm, "1234", devclass="testclass")
        )
        yield (dev, {"attach_opt": "value"})

    def test_472_vm_device_list_attached(self):
        self.vm.add_handler(
            "device-list-attached:testclass",
            self.device_list_single_attached_testclass,
        )
        value = self.call_mgmt_func(
            b"admin.vm.device.testclass.Attached", b"test-vm1"
        )
        self.assertEqual(
            value,
            "test-vm1+1234:0000:0000::?****** "
            "device_id='0000:0000::?******' port_id='1234' "
            "devclass='testclass' backend_domain='test-vm1' mode='manual' "
            "frontend_domain='test-vm1' _attach_opt='value'\n",
        )
        self.assertFalse(self.app.save.called)

    def test_473_vm_device_list_assigned_specific(self):
        assignment = DeviceAssignment(
            VirtualDevice(Port(self.vm, "1234", "testclass")), mode="required"
        )
        self.loop.run_until_complete(
            self.vm.devices["testclass"].assign(assignment)
        )
        assignment = DeviceAssignment(
            VirtualDevice(Port(self.vm, "4321", "testclass")), mode="required"
        )
        self.loop.run_until_complete(
            self.vm.devices["testclass"].assign(assignment)
        )
        value = self.call_mgmt_func(
            b"admin.vm.device.testclass.Assigned",
            b"test-vm1",
            b"test-vm1+1234",
        )
        self.assertEqual(
            value,
            "test-vm1+1234:* device_id='*' port_id='1234' "
            "devclass='testclass' backend_domain='test-vm1' mode='required'\n",
        )
        self.assertFalse(self.app.save.called)

    def device_list_multiple_attached_testclass(self, vm, event, **kwargs):
        if vm is not self.vm:
            return
        dev = qubes.device_protocol.DeviceInfo(
            Port(self.vm, "1234", devclass="testclass")
        )
        yield (dev, {"attach_opt": "value"})
        dev = qubes.device_protocol.DeviceInfo(
            Port(self.vm, "4321", devclass="testclass")
        )
        yield (dev, {"attach_opt": "value"})

    def test_474_vm_device_list_attached_specific(self):
        self.vm.add_handler(
            "device-list-attached:testclass",
            self.device_list_multiple_attached_testclass,
        )
        value = self.call_mgmt_func(
            b"admin.vm.device.testclass.Attached",
            b"test-vm1",
            b"test-vm1+1234",
        )
        self.assertEqual(
            value,
            "test-vm1+1234:0000:0000::?****** "
            "device_id='0000:0000::?******' port_id='1234' "
            "devclass='testclass' backend_domain='test-vm1' "
            "mode='manual' frontend_domain='test-vm1' _attach_opt='value'\n",
        )
        self.assertFalse(self.app.save.called)

    def get_dev(self, *args, **kwargs):
        yield DeviceInfo(
            Port(self.vm, "1234", "testclass"),
            device_id="0000:0000::t000000",
        )

    def test_480_vm_device_attach(self):
        self.vm.add_handler("device-list:testclass", self.device_list_testclass)
        self.vm.add_handler("device-get:testclass", self.get_dev)
        mock_action = unittest.mock.Mock()
        mock_action.return_value = None
        del mock_action._is_coroutine
        self.vm.add_handler(f"device-attach:testclass", mock_action)
        with unittest.mock.patch.object(
            qubes.vm.qubesvm.QubesVM, "is_halted", lambda _: False
        ):
            value = self.call_mgmt_func(
                b"admin.vm.device.testclass.Attach",
                b"test-vm1",
                b"test-vm1+1234:0000:0000::t000000",
            )
        self.assertIsNone(value)
        mock_action.assert_called_once_with(
            self.vm,
            f"device-attach:testclass",
            device=self.vm.devices["testclass"]["1234"],
            options={},
        )
        self.assertEqual(
            len(list(self.vm.devices["testclass"].get_assigned_devices())), 0
        )
        self.assertFalse(self.app.save.called)

    def test_481_vm_device_assign(self):
        self.vm.add_handler("device-list:testclass", self.device_list_testclass)
        mock_action = unittest.mock.Mock()
        mock_action.return_value = None
        del mock_action._is_coroutine
        self.vm.add_handler(f"device-assign:testclass", mock_action)
        with unittest.mock.patch.object(
            qubes.vm.qubesvm.QubesVM, "is_halted", lambda _: False
        ):
            value = self.call_mgmt_func(
                b"admin.vm.device.testclass.Assign",
                b"test-vm1",
                b"test-vm1+1234:0000:0000::?******",
                b"mode='auto-attach'",
            )
        self.assertIsNone(value)
        mock_action.assert_called_once_with(
            self.vm,
            f"device-assign:testclass",
            device=self.vm.devices["testclass"]["1234"],
            options={},
        )
        self.assertEqual(
            len(list(self.vm.devices["testclass"].get_assigned_devices())), 1
        )
        self.app.save.assert_called_once_with()

    def test_483_vm_device_assign_required(self):
        self.vm.add_handler("device-list:testclass", self.device_list_testclass)
        mock_action = unittest.mock.Mock()
        mock_action.return_value = None
        del mock_action._is_coroutine
        self.vm.add_handler(f"device-assign:testclass", mock_action)
        with unittest.mock.patch.object(
            qubes.vm.qubesvm.QubesVM, "is_halted", lambda _: False
        ):
            value = self.call_mgmt_func(
                b"admin.vm.device.testclass.Assign",
                b"test-vm1",
                b"test-vm1+1234:0000:0000::?******",
                b"mode='required'",
            )
        self.assertIsNone(value)
        mock_action.assert_called_once_with(
            self.vm,
            f"device-assign:testclass",
            device=self.vm.devices["testclass"]["1234"],
            options={},
        )
        self.assertEqual(
            len(list(self.vm.devices["testclass"].get_assigned_devices())), 1
        )
        self.app.save.assert_called_once_with()

    def test_484_vm_device_attach_not_running(self):
        self.vm.add_handler("device-list:testclass", self.device_list_testclass)
        mock_action = unittest.mock.Mock()
        del mock_action._is_coroutine
        self.vm.add_handler("device-attach:testclass", mock_action)
        with self.assertRaises(qubes.exc.QubesVMNotRunningError):
            self.call_mgmt_func(
                b"admin.vm.device.testclass.Attach",
                b"test-vm1",
                b"test-vm1+1234:0000:0000::?******",
            )
        self.assertFalse(mock_action.called)
        self.assertEqual(
            len(list(self.vm.devices["testclass"].get_assigned_devices())), 0
        )
        self.assertFalse(self.app.save.called)

    def test_485_vm_device_assign_not_running(self):
        self.vm.add_handler("device-list:testclass", self.device_list_testclass)
        mock_action = unittest.mock.Mock()
        mock_action.return_value = None
        del mock_action._is_coroutine
        self.vm.add_handler("device-assign:testclass", mock_action)
        with unittest.mock.patch.object(
            qubes.vm.qubesvm.QubesVM, "is_halted", lambda _: False
        ):
            self.call_mgmt_func(
                b"admin.vm.device.testclass.Assign",
                b"test-vm1",
                b"test-vm1+1234:0000:0000::?******",
                b"mode='auto-attach'",
            )
        mock_action.assert_called_once_with(
            self.vm,
            f"device-assign:testclass",
            device=self.vm.devices["testclass"]["1234"],
            options={},
        )
        self.assertEqual(
            len(list(self.vm.devices["testclass"].get_assigned_devices())), 1
        )
        self.app.save.assert_called_once_with()

    def test_486_vm_device_assign_required_not_running(self):
        self.vm.add_handler("device-list:testclass", self.device_list_testclass)
        mock_action = unittest.mock.Mock()
        mock_action.return_value = None
        del mock_action._is_coroutine
        self.vm.add_handler("device-assign:testclass", mock_action)
        with unittest.mock.patch.object(
            qubes.vm.qubesvm.QubesVM, "is_halted", lambda _: False
        ):
            self.call_mgmt_func(
                b"admin.vm.device.testclass.Assign",
                b"test-vm1",
                b"test-vm1+1234:0000:0000::?******",
                b"mode='required'",
            )
        mock_action.assert_called_once_with(
            self.vm,
            f"device-assign:testclass",
            device=self.vm.devices["testclass"]["1234"],
            options={},
        )
        self.assertEqual(
            len(list(self.vm.devices["testclass"].get_assigned_devices())), 1
        )
        self.app.save.assert_called_once_with()

    def test_487_vm_device_attach_options(self):
        self.vm.add_handler("device-list:testclass", self.device_list_testclass)
        self.vm.add_handler("device-get:testclass", self.get_dev)
        mock_attach = unittest.mock.Mock()
        mock_attach.return_value = None
        del mock_attach._is_coroutine
        self.vm.add_handler("device-attach:testclass", mock_attach)
        with unittest.mock.patch.object(
            qubes.vm.qubesvm.QubesVM, "is_halted", lambda _: False
        ):
            value = self.call_mgmt_func(
                b"admin.vm.device.testclass.Attach",
                b"test-vm1",
                b"test-vm1+1234:0000:0000::t000000",
                b"_option1='value2'",
            )
        self.assertIsNone(value)
        dev = self.vm.devices["testclass"]["1234"]
        mock_attach.assert_called_once_with(
            self.vm,
            "device-attach:testclass",
            device=dev,
            options={"option1": "value2"},
        )
        self.assertFalse(self.app.save.called)

    def test_488_vm_device_assign_options(self):
        self.vm.add_handler("device-list:testclass", self.device_list_testclass)
        mock_attach = unittest.mock.Mock()
        mock_attach.return_value = None
        del mock_attach._is_coroutine
        self.vm.add_handler("device-assign:testclass", mock_attach)
        with unittest.mock.patch.object(
            qubes.vm.qubesvm.QubesVM, "is_halted", lambda _: False
        ):
            value = self.call_mgmt_func(
                b"admin.vm.device.testclass.Assign",
                b"test-vm1",
                b"test-vm1+1234:0000:0000::?******",
                b"mode='auto-attach' _option1='value2'",
            )
        self.assertIsNone(value)
        dev = self.vm.devices["testclass"]["1234"]
        mock_attach.assert_called_once_with(
            self.vm,
            "device-assign:testclass",
            device=dev,
            options={"option1": "value2"},
        )
        self.app.save.assert_called_once_with()

    def test_489_vm_multiple_device_one_port_assign(self):
        self.vm.add_handler("device-list:testclass", self.device_list_testclass)
        mock_action = unittest.mock.Mock()
        mock_action.return_value = None
        del mock_action._is_coroutine
        self.vm.add_handler(f"device-assign:testclass", mock_action)
        with unittest.mock.patch.object(
            qubes.vm.qubesvm.QubesVM, "is_halted", lambda _: False
        ):
            self.call_mgmt_func(
                b"admin.vm.device.testclass.Assign",
                b"test-vm1",
                b"test-vm1+1234:dead",
                b"mode='auto-attach'",
            )
            mock_action.assert_called_with(
                self.vm,
                f"device-assign:testclass",
                device=VirtualDevice(
                    Port(self.vm, "1234", "testclass"), device_id="dead"
                ),
                options={},
            )
            self.call_mgmt_func(
                b"admin.vm.device.testclass.Assign",
                b"test-vm1",
                b"test-vm1+1234:beef",
                b"mode='auto-attach'",
            )
            mock_action.assert_called_with(
                self.vm,
                f"device-assign:testclass",
                device=VirtualDevice(
                    Port(self.vm, "1234", "testclass"), device_id="beef"
                ),
                options={},
            )

        self.assertEqual(
            len(list(self.vm.devices["testclass"].get_assigned_devices())), 2
        )
        self.app.save.assert_called()

    def test_4890_vm_overlapping_assignments(self):
        self.vm.add_handler("device-list:testclass", self.device_list_testclass)
        mock_action = unittest.mock.Mock()
        mock_action.return_value = None
        del mock_action._is_coroutine
        self.vm.add_handler(f"device-assign:testclass", mock_action)
        with unittest.mock.patch.object(
            qubes.vm.qubesvm.QubesVM, "is_halted", lambda _: False
        ):
            self.call_mgmt_func(
                b"admin.vm.device.testclass.Assign",
                b"test-vm1",
                b"test-vm1+1234:dead",
                b"mode='auto-attach'",
            )
            mock_action.assert_called_with(
                self.vm,
                f"device-assign:testclass",
                device=VirtualDevice(
                    Port(self.vm, "1234", "testclass"), device_id="dead"
                ),
                options={},
            )
            self.call_mgmt_func(
                b"admin.vm.device.testclass.Assign",
                b"test-vm1",
                b"test-vm1+1234:*",
                b"mode='auto-attach'",
            )
            mock_action.assert_called_with(
                self.vm,
                f"device-assign:testclass",
                device=VirtualDevice(
                    Port(self.vm, "1234", "testclass"), device_id="*"
                ),
                options={},
            )
            self.call_mgmt_func(
                b"admin.vm.device.testclass.Assign",
                b"test-vm1",
                b"test-vm1+*:dead",
                b"mode='auto-attach'",
            )
            mock_action.assert_called_with(
                self.vm,
                f"device-assign:testclass",
                device=VirtualDevice(
                    Port(self.vm, "*", "testclass"), device_id="dead"
                ),
                options={},
            )

        self.assertEqual(
            len(list(self.vm.devices["testclass"].get_assigned_devices())), 3
        )
        self.app.save.assert_called()

    def test_490_vm_device_unassign_from_running(self):
        assignment = DeviceAssignment(
            VirtualDevice(
                Port(self.vm, "1234", "testclass"), device_id="dead:beef:cafe"
            ),
            mode="auto-attach",
            options={"opt1": "value"},
        )
        self.loop.run_until_complete(
            self.vm.devices["testclass"].assign(assignment)
        )
        mock_action = unittest.mock.Mock()
        mock_action.return_value = None
        del mock_action._is_coroutine
        self.vm.add_handler("device-unassign:testclass", mock_action)
        with unittest.mock.patch.object(
            qubes.vm.qubesvm.QubesVM, "is_halted", lambda _: False
        ):
            value = self.call_mgmt_func(
                b"admin.vm.device.testclass.Unassign",
                b"test-vm1",
                b"test-vm1+1234:dead:beef:cafe",
            )
        self.assertIsNone(value)
        mock_action.assert_called_once_with(
            self.vm,
            "device-unassign:testclass",
            device=assignment.virtual_device,
        )
        self.app.save.assert_called_once_with()

    def test_491_vm_device_unassign_required_from_running(self):
        assignment = DeviceAssignment(
            VirtualDevice(
                Port(self.vm, "1234", "testclass"), device_id="dead:beef:cafe"
            ),
            mode="required",
            options={"opt1": "value"},
        )
        self.loop.run_until_complete(
            self.vm.devices["testclass"].assign(assignment)
        )
        mock_action = unittest.mock.Mock()
        mock_action.return_value = None
        del mock_action._is_coroutine
        self.vm.add_handler("device-unassign:testclass", mock_action)
        with unittest.mock.patch.object(
            qubes.vm.qubesvm.QubesVM, "is_halted", lambda _: False
        ):
            value = self.call_mgmt_func(
                b"admin.vm.device.testclass.Unassign",
                b"test-vm1",
                b"test-vm1+1234:dead:beef:cafe",
            )
        self.assertIsNone(value)
        mock_action.assert_called_once_with(
            self.vm,
            "device-unassign:testclass",
            device=assignment.virtual_device,
        )
        self.app.save.assert_called_once_with()

    def test_492_vm_device_unassign_from_halted(self):
        assignment = DeviceAssignment(
            VirtualDevice(
                Port(self.vm, "1234", "testclass"), device_id="dead:beef:cafe"
            ),
            mode="required",
            options={"opt1": "value"},
        )
        self.loop.run_until_complete(
            self.vm.devices["testclass"].assign(assignment)
        )
        mock_action = unittest.mock.Mock()
        mock_action.return_value = None
        del mock_action._is_coroutine
        self.vm.add_handler("device-unassign:testclass", mock_action)
        self.call_mgmt_func(
            b"admin.vm.device.testclass.Unassign",
            b"test-vm1",
            b"test-vm1+1234:dead:beef:cafe",
        )
        mock_action.assert_called_once_with(
            self.vm,
            "device-unassign:testclass",
            device=assignment.virtual_device,
        )
        self.app.save.assert_called_once_with()

    def test_493_vm_device_unassign_required_from_halted(self):
        assignment = DeviceAssignment(
            VirtualDevice(
                Port(self.vm, "1234", "testclass"), device_id="dead:beef:cafe"
            ),
            mode="required",
            options={"opt1": "value"},
        )
        self.loop.run_until_complete(
            self.vm.devices["testclass"].assign(assignment)
        )
        mock_action = unittest.mock.Mock()
        mock_action.return_value = None
        del mock_action._is_coroutine
        self.vm.add_handler("device-unassign:testclass", mock_action)
        self.call_mgmt_func(
            b"admin.vm.device.testclass.Unassign",
            b"test-vm1",
            b"test-vm1+1234:dead:beef:cafe",
        )
        mock_action.assert_called_once_with(
            self.vm,
            "device-unassign:testclass",
            device=assignment.virtual_device,
        )
        self.app.save.assert_called_once_with()

    def test_494_vm_device_unassign_attached(self):
        self.vm.add_handler("device-list:testclass", self.device_list_testclass)
        self.vm.add_handler(
            "device-list-attached:testclass",
            self.device_list_single_attached_testclass,
        )
        assignment = DeviceAssignment(
            VirtualDevice(
                Port(self.vm, "1234", "testclass"), device_id="dead:beef:cafe"
            ),
            mode="auto-attach",
            options={"opt1": "value"},
        )
        self.loop.run_until_complete(
            self.vm.devices["testclass"].assign(assignment)
        )
        mock_action = unittest.mock.Mock()
        mock_action.return_value = None
        del mock_action._is_coroutine
        self.vm.add_handler("device-unassign:testclass", mock_action)
        self.call_mgmt_func(
            b"admin.vm.device.testclass.Unassign",
            b"test-vm1",
            b"test-vm1+1234:dead:beef:cafe",
        )
        mock_action.assert_called_once_with(
            self.vm,
            "device-unassign:testclass",
            device=assignment.virtual_device,
        )
        self.app.save.assert_called_once_with()

    def test_495_vm_device_unassign_not_assigned(self):
        mock_detach = unittest.mock.Mock()
        mock_detach.return_value = None
        del mock_detach._is_coroutine
        self.vm.add_handler("device-detach:testclass", mock_detach)
        with unittest.mock.patch.object(
            qubes.vm.qubesvm.QubesVM, "is_halted", lambda _: False
        ):
            with self.assertRaises(qubes.exc.DeviceNotAssigned):
                self.call_mgmt_func(
                    b"admin.vm.device.testclass.Detach",
                    b"test-vm1",
                    b"test-vm1+1234:*",
                )
        self.assertFalse(mock_detach.called)
        self.assertFalse(self.app.save.called)

    def test_496_vm_device_detach(self):
        self.vm.add_handler("device-list:testclass", self.device_list_testclass)
        self.vm.add_handler(
            "device-list-attached:testclass",
            self.device_list_single_attached_testclass,
        )
        mock_detach = unittest.mock.Mock()
        mock_detach.return_value = None
        del mock_detach._is_coroutine
        self.vm.add_handler("device-detach:testclass", mock_detach)
        with unittest.mock.patch.object(
            qubes.vm.qubesvm.QubesVM, "is_halted", lambda _: False
        ):
            value = self.call_mgmt_func(
                b"admin.vm.device.testclass.Detach",
                b"test-vm1",
                b"test-vm1+1234:*",
            )
        self.assertIsNone(value)
        mock_detach.assert_called_once_with(
            self.vm,
            "device-detach:testclass",
            port=self.vm.devices["testclass"]["1234"].port,
        )
        self.assertFalse(self.app.save.called)

    def test_497_vm_device_detach_not_attached(self):
        mock_detach = unittest.mock.Mock()
        mock_detach.return_value = None
        del mock_detach._is_coroutine
        self.vm.add_handler("device-detach:testclass", mock_detach)
        with unittest.mock.patch.object(
            qubes.vm.qubesvm.QubesVM, "is_halted", lambda _: False
        ):
            with self.assertRaises(qubes.exc.DeviceNotAssigned):
                self.call_mgmt_func(
                    b"admin.vm.device.testclass.Detach",
                    b"test-vm1",
                    b"test-vm1+1234",
                )
        self.assertFalse(mock_detach.called)
        self.assertFalse(self.app.save.called)

    @unittest.mock.patch("qubes.storage.Storage.remove")
    @unittest.mock.patch("shutil.rmtree")
    def test_500_vm_remove(self, mock_rmtree, mock_remove):
        mock_remove.side_effect = self.dummy_coro
        value = self.call_mgmt_func(b"admin.vm.Remove", b"test-vm1")
        self.assertIsNone(value)
        mock_rmtree.assert_called_once_with(
            "/tmp/qubes-test-dir/appvms/test-vm1"
        )
        mock_remove.assert_called_once_with()
        self.app.save.assert_called_once_with()

    @unittest.mock.patch("qubes.storage.Storage.remove")
    @unittest.mock.patch("shutil.rmtree")
    def test_501_vm_remove_running(self, mock_rmtree, mock_remove):
        mock_remove.side_effect = self.dummy_coro
        with unittest.mock.patch.object(
            self.vm, "get_power_state", lambda: "Running"
        ):
            with self.assertRaises(qubes.exc.QubesVMNotHaltedError):
                self.call_mgmt_func(b"admin.vm.Remove", b"test-vm1")
        self.assertFalse(mock_rmtree.called)
        self.assertFalse(mock_remove.called)
        self.assertFalse(self.app.save.called)

    @unittest.mock.patch("qubes.storage.Storage.remove")
    @unittest.mock.patch("shutil.rmtree")
    def test_502_vm_remove_attached(self, mock_rmtree, mock_remove):
        self.setup_for_clone()
        assignment = DeviceAssignment(
            VirtualDevice(Port(self.vm, "1234", "testclass")), mode="required"
        )
        self.loop.run_until_complete(
            self.vm2.devices["testclass"].assign(assignment)
        )

        mock_remove.side_effect = self.dummy_coro
        with self.assertRaises(qubes.exc.QubesVMInUseError):
            self.call_mgmt_func(b"admin.vm.Remove", b"test-vm1")
        self.assertFalse(mock_rmtree.called)
        self.assertFalse(mock_remove.called)
        self.assertFalse(self.app.save.called)

    @unittest.mock.patch("qubes.storage.Storage.remove")
    @unittest.mock.patch("shutil.rmtree")
    def test_503_vm_remove_dom0(self, mock_rmtree, mock_remove):
        mock_remove.side_effect = self.dummy_coro
        with self.assertRaises(qubes.exc.QubesVMInUseError):
            self.call_mgmt_func(b"admin.vm.Remove", b"dom0")
        self.assertFalse(mock_rmtree.called)
        self.assertFalse(mock_remove.called)
        self.assertFalse(self.app.save.called)

    # Import tests
    # (internal methods, normally called from qubes-rpc script)

    def test_510_vm_volume_import(self):
        value = self.call_internal_mgmt_func(
            b"internal.vm.volume.ImportBegin", b"test-vm1", b"private"
        )
        self.assertEqual(
            value,
            "{} {}".format(
                2 * 2**30,
                "/tmp/qubes-test-dir/appvms/test-vm1/private-import.img",
            ),
        )
        self.assertFalse(self.app.save.called)

    def test_511_vm_volume_import_running(self):
        with unittest.mock.patch.object(
            self.vm, "get_power_state", lambda: "Running"
        ):
            with self.assertRaises(qubes.exc.QubesVMNotHaltedError):
                self.call_internal_mgmt_func(
                    b"internal.vm.volume.ImportBegin", b"test-vm1", b"private"
                )

    def test_512_vm_volume_import_with_size(self):
        new_size = 4 * 2**30
        file_name = "/tmp/qubes-test-dir/appvms/test-vm1/private-import.img"

        value = self.call_internal_mgmt_func(
            b"internal.vm.volume.ImportBegin",
            b"test-vm1",
            b"private",
            payload=str(new_size).encode(),
        )
        self.assertEqual(value, "{} {}".format(new_size, file_name))
        self.assertFalse(self.app.save.called)

        self.assertEqual(os.stat(file_name).st_size, new_size)

    def test_515_vm_volume_import_fire_event(self):
        self.call_internal_mgmt_func(
            b"internal.vm.volume.ImportBegin", b"test-vm1", b"private"
        )
        self.assertEventFired(
            self.emitter, "admin-permission:admin.vm.volume.Import"
        )

    def test_516_vm_volume_import_fire_event_with_size(self):
        self.call_internal_mgmt_func(
            b"internal.vm.volume.ImportBegin", b"test-vm1", b"private", b"123"
        )
        self.assertEventFired(
            self.emitter, "admin-permission:admin.vm.volume.ImportWithSize"
        )

    def test_510_vm_volume_import_end_success(self):
        (
            import_data_end_mock,
            self.vm.storage.import_data_end,
        ) = self.coroutine_mock()
        self.call_internal_mgmt_func(
            b"internal.vm.volume.ImportEnd",
            b"test-vm1",
            b"private",
            payload=b"ok",
        )
        self.assertEqual(
            import_data_end_mock.mock_calls,
            [unittest.mock.call("private", success=True)],
        )

    def test_510_vm_volume_import_end_failure(self):
        (
            import_data_end_mock,
            self.vm.storage.import_data_end,
        ) = self.coroutine_mock()
        with self.assertRaisesRegex(qubes.exc.QubesException, "error message"):
            self.call_internal_mgmt_func(
                b"internal.vm.volume.ImportEnd",
                b"test-vm1",
                b"private",
                payload=b"fail\nerror message",
            )
        self.assertEqual(
            import_data_end_mock.mock_calls,
            [unittest.mock.call("private", success=False)],
        )

    def setup_for_clone(self):
        self.pool = unittest.mock.MagicMock()
        self.app.pools["test"] = self.pool
        self.vm2 = self.app.add_new_vm(
            "AppVM",
            label="red",
            name="test-vm2",
            template="test-template",
            kernel="",
        )
        self.pool.configure_mock(
            **{
                "volumes": qubes.storage.VolumesCollection(self.pool),
                "init_volume.return_value.pool": self.pool,
                "__str__.return_value": "test",
                "get_volume.side_effect": (
                    lambda vid: (
                        self.vm.volumes["private"]
                        if vid is self.vm.volumes["private"].vid
                        else self.vm2.volumes["private"]
                    )
                ),
            }
        )
        self.loop.run_until_complete(self.vm.create_on_disk(pool="test"))
        self.loop.run_until_complete(self.vm2.create_on_disk(pool="test"))

        # the call replaces self.vm.volumes[...] with result of import
        # operation - make sure it stays as the same object
        self.vm.volumes["private"].import_volume.return_value = self.vm.volumes[
            "private"
        ]
        self.vm2.volumes["private"].import_volume.return_value = (
            self.vm2.volumes["private"]
        )

        self.addCleanup(self.cleanup_for_clone)

    def cleanup_for_clone(self):
        del self.vm2
        del self.pool

    def test_520_vm_volume_clone(self):
        self.setup_for_clone()

        self.vm.volumes["private"].is_running = lambda: False
        self.vm.storage.get_volume = lambda x: x
        self.vm2.storage.get_volume = lambda x: x

        token = self.call_mgmt_func(
            b"admin.vm.volume.CloneFrom", b"test-vm1", b"private", b""
        )
        # token
        self.assertEqual(len(token), 32)
        self.assertFalse(self.app.save.called)
        value = self.call_mgmt_func(
            b"admin.vm.volume.CloneTo", b"test-vm2", b"private", token.encode()
        )
        self.assertIsNone(value)
        self.vm2.volumes["private"].import_volume.assert_called_once_with(
            self.vm.volumes["private"]
        )
        self.vm2.volumes["private"].import_volume.assert_called_once_with(
            self.vm2.volumes["private"]
        )
        self.app.save.assert_called_once_with()

    def test_521_vm_volume_clone_invalid_volume(self):
        self.setup_for_clone()

        self.vm.volumes["private"].is_running = lambda: False
        self.vm.storage.get_volume = lambda x: x
        self.vm2.storage.get_volume = lambda x: x

        with self.assertRaises(qubes.exc.PermissionDenied):
            self.call_mgmt_func(
                b"admin.vm.volume.CloneFrom", b"test-vm1", b"private123", b""
            )
        self.assertNotIn(
            "init_volume().import_volume",
            map(operator.itemgetter(0), self.pool.mock_calls),
        )
        self.assertFalse(self.app.save.called)

    def test_522_vm_volume_clone_invalid_volume2(self):
        self.setup_for_clone()

        self.vm.volumes["private"].is_running = lambda: False
        self.vm.storage.get_volume = lambda x: x
        self.vm2.storage.get_volume = lambda x: x

        token = self.call_mgmt_func(
            b"admin.vm.volume.CloneFrom", b"test-vm1", b"private", b""
        )
        with self.assertRaises(qubes.exc.PermissionDenied):
            self.call_mgmt_func(
                b"admin.vm.volume.CloneTo",
                b"test-vm1",
                b"private123",
                token.encode(),
            )
        self.assertNotIn(
            "init_volume().import_volume",
            map(operator.itemgetter(0), self.pool.mock_calls),
        )
        self.assertFalse(self.app.save.called)

    def test_523_vm_volume_clone_removed_volume(self):
        self.setup_for_clone()

        self.vm.volumes["private"].is_running = lambda: False
        self.vm.storage.get_volume = lambda x: x
        self.vm2.storage.get_volume = lambda x: x

        token = self.call_mgmt_func(
            b"admin.vm.volume.CloneFrom", b"test-vm1", b"private", b""
        )

        def get_volume(vid):
            if vid == self.vm.volumes["private"]:
                raise KeyError(vid)
            else:
                return unittest.mock.DEFAULT

        self.pool.get_volume.side_effect = get_volume
        with self.assertRaises(qubes.exc.PermissionDenied):
            self.call_mgmt_func(
                b"admin.vm.volume.CloneTo",
                b"test-vm1",
                b"private",
                token.encode(),
            )
        self.assertNotIn(
            "init_volume().import_volume",
            map(operator.itemgetter(0), self.pool.mock_calls),
        )
        self.assertFalse(self.app.save.called)

    def test_524_vm_volume_clone_invlid_token(self):
        self.setup_for_clone()

        self.vm.volumes["private"].is_running = lambda: False
        self.vm.storage.get_volume = lambda x: x
        self.vm2.storage.get_volume = lambda x: x

        with self.assertRaises(qubes.exc.PermissionDenied):
            self.call_mgmt_func(
                b"admin.vm.volume.CloneTo",
                b"test-vm1",
                b"private",
                b"no-such-token",
            )
        self.assertNotIn(
            "init_volume().import_volume",
            map(operator.itemgetter(0), self.pool.mock_calls),
        )
        self.assertFalse(self.app.save.called)

    def test_525_vm_volume_clone_snapshots_disabled(self):
        self.setup_for_clone()

        self.vm.volumes["private"].revisions_to_keep = -1
        self.vm.volumes["private"].is_running = lambda: True
        self.vm.storage.get_volume = lambda x: x
        self.vm2.storage.get_volume = lambda x: x

        token = self.call_mgmt_func(
            b"admin.vm.volume.CloneFrom", b"test-vm1", b"private", b""
        )

        with self.assertRaises(qubes.storage.StoragePoolException):
            self.call_mgmt_func(
                b"admin.vm.volume.CloneTo",
                b"test-vm2",
                b"private",
                token.encode(),
            )

    def test_530_tag_list(self):
        self.vm.tags.add("tag1")
        self.vm.tags.add("tag2")
        value = self.call_mgmt_func(b"admin.vm.tag.List", b"test-vm1")
        self.assertEqual(value, "audiovm-dom0\nguivm-dom0\ntag1\ntag2\n")
        self.assertFalse(self.app.save.called)

    def test_540_tag_get(self):
        self.vm.tags.add("tag1")
        value = self.call_mgmt_func(b"admin.vm.tag.Get", b"test-vm1", b"tag1")
        self.assertEqual(value, "1")
        self.assertFalse(self.app.save.called)

    def test_541_tag_get_absent(self):
        value = self.call_mgmt_func(b"admin.vm.tag.Get", b"test-vm1", b"tag1")
        self.assertEqual(value, "0")
        self.assertFalse(self.app.save.called)

    def test_550_tag_remove(self):
        self.vm.tags.add("tag1")
        value = self.call_mgmt_func(
            b"admin.vm.tag.Remove", b"test-vm1", b"tag1"
        )
        self.assertIsNone(value, None)
        self.assertNotIn("tag1", self.vm.tags)
        self.assertTrue(self.app.save.called)

    def test_551_tag_remove_absent(self):
        with self.assertRaises(qubes.exc.QubesTagNotFoundError):
            self.call_mgmt_func(b"admin.vm.tag.Remove", b"test-vm1", b"tag1")
        self.assertFalse(self.app.save.called)

    def test_560_tag_set(self):
        value = self.call_mgmt_func(b"admin.vm.tag.Set", b"test-vm1", b"tag1")
        self.assertIsNone(value)
        self.assertIn("tag1", self.vm.tags)
        self.assertTrue(self.app.save.called)

    def test_561_tag_set_invalid(self):
        with self.assertRaises(ValueError):
            self.call_mgmt_func(b"admin.vm.tag.Set", b"test-vm1", b"+.some-tag")
        self.assertNotIn("+.some-tag", self.vm.tags)
        self.assertFalse(self.app.save.called)

    def test_570_firewall_get(self):
        self.vm.firewall.save = unittest.mock.Mock()
        value = self.call_mgmt_func(b"admin.vm.firewall.Get", b"test-vm1", b"")
        self.assertEqual(value, "action=accept\n")
        self.assertFalse(self.vm.firewall.save.called)
        self.assertFalse(self.app.save.called)

    def test_571_firewall_get_non_default(self):
        self.vm.firewall.save = unittest.mock.Mock()
        self.vm.firewall.rules = [
            qubes.firewall.Rule(
                action="accept", proto="tcp", dstports="1-1024"
            ),
            qubes.firewall.Rule(action="drop", proto="icmp", comment="No ICMP"),
            # should not output expired rule
            qubes.firewall.Rule(
                action="drop", proto="udp", expire="1499450306"
            ),
            qubes.firewall.Rule(
                action="drop", proto="udp", expire="2099450306"
            ),
            qubes.firewall.Rule(action="accept"),
        ]
        value = self.call_mgmt_func(b"admin.vm.firewall.Get", b"test-vm1", b"")
        self.assertEqual(
            value,
            "action=accept proto=tcp dstports=1-1024\n"
            "action=drop proto=icmp comment=No ICMP\n"
            "action=drop expire=2099450306 proto=udp\n"
            "action=accept\n",
        )
        self.assertFalse(self.vm.firewall.save.called)
        self.assertFalse(self.app.save.called)

    def test_580_firewall_set_simple(self):
        self.vm.firewall.save = unittest.mock.Mock()
        value = self.call_mgmt_func(
            b"admin.vm.firewall.Set", b"test-vm1", b"", b"action=accept\n"
        )
        self.assertEqual(self.vm.firewall.rules, ["action=accept"])
        self.assertTrue(self.vm.firewall.save.called)
        self.assertFalse(self.app.save.called)

    def test_581_firewall_set_multi(self):
        self.vm.firewall.save = unittest.mock.Mock()
        rules = [
            qubes.firewall.Rule(
                action="accept", proto="tcp", dstports="1-1024"
            ),
            qubes.firewall.Rule(action="drop", proto="icmp", comment="No ICMP"),
            qubes.firewall.Rule(
                action="drop", proto="udp", expire="1499450306"
            ),
            qubes.firewall.Rule(action="accept"),
        ]
        rules_txt = (
            "action=accept proto=tcp dstports=1-1024\n"
            "action=drop proto=icmp comment=No ICMP\n"
            "action=drop expire=1499450306 proto=udp\n"
            "action=accept\n"
        )
        value = self.call_mgmt_func(
            b"admin.vm.firewall.Set", b"test-vm1", b"", rules_txt.encode()
        )
        self.assertEqual(self.vm.firewall.rules, rules)
        self.assertTrue(self.vm.firewall.save.called)
        self.assertFalse(self.app.save.called)

    def test_582_firewall_set_invalid(self):
        self.vm.firewall.save = unittest.mock.Mock()
        rules_txt = (
            "action=accept protoxyz=tcp dst4=127.0.0.1\n" "action=drop\n"
        )
        with self.assertRaises(ValueError):
            self.call_mgmt_func(
                b"admin.vm.firewall.Set", b"test-vm1", b"", rules_txt.encode()
            )
        self.assertEqual(
            self.vm.firewall.rules, [qubes.firewall.Rule(action="accept")]
        )
        self.assertFalse(self.vm.firewall.save.called)
        self.assertFalse(self.app.save.called)

    def test_583_firewall_set_invalid(self):
        self.vm.firewall.save = unittest.mock.Mock()
        rules_txt = "proto=tcp dstports=1-1024\n" "action=drop\n"
        with self.assertRaises(ValueError):
            self.call_mgmt_func(
                b"admin.vm.firewall.Set", b"test-vm1", b"", rules_txt.encode()
            )
        self.assertEqual(
            self.vm.firewall.rules, [qubes.firewall.Rule(action="accept")]
        )
        self.assertFalse(self.vm.firewall.save.called)
        self.assertFalse(self.app.save.called)

    def test_584_firewall_set_invalid(self):
        self.vm.firewall.save = unittest.mock.Mock()
        rules_txt = "action=accept proto=tcp dstports=1-1024 " "action=drop\n"
        with self.assertRaises(ValueError):
            self.call_mgmt_func(
                b"admin.vm.firewall.Set", b"test-vm1", b"", rules_txt.encode()
            )
        self.assertEqual(
            self.vm.firewall.rules, [qubes.firewall.Rule(action="accept")]
        )
        self.assertFalse(self.vm.firewall.save.called)
        self.assertFalse(self.app.save.called)

    def test_585_firewall_set_invalid(self):
        self.vm.firewall.save = unittest.mock.Mock()
        rules_txt = (
            "action=accept dstports=1-1024 comment=ążźł\n" "action=drop\n"
        )
        with self.assertRaises(UnicodeDecodeError):
            self.call_mgmt_func(
                b"admin.vm.firewall.Set", b"test-vm1", b"", rules_txt.encode()
            )
        self.assertEqual(
            self.vm.firewall.rules, [qubes.firewall.Rule(action="accept")]
        )
        self.assertFalse(self.vm.firewall.save.called)
        self.assertFalse(self.app.save.called)

    def test_590_firewall_reload(self):
        self.vm.firewall.save = unittest.mock.Mock()
        self.app.domains["test-vm1"].fire_event = self.emitter.fire_event
        value = self.call_mgmt_func(
            b"admin.vm.firewall.Reload", b"test-vm1", b""
        )
        self.assertIsNone(value)
        self.assertEventFired(self.emitter, "firewall-changed")
        self.assertFalse(self.vm.firewall.save.called)
        self.assertFalse(self.app.save.called)

    def test_600_backup_info(self):
        backup_profile = (
            "include:\n"
            " - test-vm1\n"
            "destination_vm: test-vm1\n"
            "destination_path: /var/tmp\n"
            "passphrase_text: test\n"
        )
        expected_info = (
            "------------------+--------------+--------------+\n"
            "               VM |         type |         size |\n"
            "------------------+--------------+--------------+\n"
            "         test-vm1 |           VM |            0 |\n"
            "------------------+--------------+--------------+\n"
            "      Total size: |                           0 |\n"
            "------------------+--------------+--------------+\n"
            "VMs not selected for backup:\n"
            " - dom0\n"
            " - test-template\n"
        )
        with tempfile.TemporaryDirectory() as profile_dir:
            with open(
                os.path.join(profile_dir, "testprofile.conf"), "w"
            ) as profile_file:
                profile_file.write(backup_profile)
            with unittest.mock.patch(
                "qubes.config.backup_profile_dir", profile_dir
            ):
                result = self.call_mgmt_func(
                    b"admin.backup.Info", b"dom0", b"testprofile"
                )
            self.assertEqual(result, expected_info)

    def test_601_backup_info_profile_missing_destination_path(self):
        backup_profile = (
            "include:\n"
            " - test-vm1\n"
            "destination_vm: test-vm1\n"
            "passphrase_text: test\n"
        )
        with tempfile.TemporaryDirectory() as profile_dir:
            with open(
                os.path.join(profile_dir, "testprofile.conf"), "w"
            ) as profile_file:
                profile_file.write(backup_profile)
            with unittest.mock.patch(
                "qubes.config.backup_profile_dir", profile_dir
            ):
                with self.assertRaises(qubes.exc.QubesException):
                    self.call_mgmt_func(
                        b"admin.backup.Info", b"dom0", b"testprofile"
                    )

    def test_602_backup_info_profile_missing_destination_vm(self):
        backup_profile = (
            "include:\n"
            " - test-vm1\n"
            "destination_path: /home/user\n"
            "passphrase_text: test\n"
        )
        with tempfile.TemporaryDirectory() as profile_dir:
            with open(
                os.path.join(profile_dir, "testprofile.conf"), "w"
            ) as profile_file:
                profile_file.write(backup_profile)
            with unittest.mock.patch(
                "qubes.config.backup_profile_dir", profile_dir
            ):
                with self.assertRaises(qubes.exc.QubesException):
                    self.call_mgmt_func(
                        b"admin.backup.Info", b"dom0", b"testprofile"
                    )

    def test_610_backup_cancel_not_running(self):
        with self.assertRaises(qubes.exc.QubesException):
            self.call_mgmt_func(b"admin.backup.Cancel", b"dom0", b"testprofile")

    def test_611_backup_already_running(self):
        if not hasattr(self.app, "api_admin_running_backups"):
            self.app.api_admin_running_backups = {}

        self.app.api_admin_running_backups["testprofile"] = "test"
        self.addCleanup(self.app.api_admin_running_backups.pop, "testprofile")

        backup_profile = (
            "include:\n"
            " - test-vm1\n"
            "destination_vm: test-vm1\n"
            "destination_path: /home/user\n"
            "passphrase_text: test\n"
        )

        with tempfile.TemporaryDirectory() as profile_dir:
            with open(
                os.path.join(profile_dir, "testprofile.conf"), "w"
            ) as profile_file:
                profile_file.write(backup_profile)
            with unittest.mock.patch(
                "qubes.config.backup_profile_dir", profile_dir
            ):
                with self.assertRaises(qubes.exc.BackupAlreadyRunningError):
                    self.call_mgmt_func(
                        b"admin.backup.Execute", b"dom0", b"testprofile"
                    )

    def test_612_backup_when_vm_with_disabled_snapshots_is_running(self):
        backup_profile = (
            "include:\n"
            " - test-vm1\n"
            "destination_vm: test-vm1\n"
            "destination_path: /var/tmp\n"
            "passphrase_text: test\n"
        )
        expected_info = (
            "------------------+--------------+--------------+\n"
            "               VM |         type |         size |\n"
            "------------------+--------------+--------------+\n"
            "         test-vm1 |           VM |            0 | <-- The VM is \
running and private volume snapshots are disabled. Backup will fail!\n"
            "------------------+--------------+--------------+\n"
            "      Total size: |                           0 |\n"
            "------------------+--------------+--------------+\n"
            "VMs not selected for backup:\n"
            " - dom0\n"
            " - test-template\n"
        )
        with tempfile.TemporaryDirectory() as profile_dir:
            with open(
                os.path.join(profile_dir, "testprofile.conf"), "w"
            ) as profile_file:
                profile_file.write(backup_profile)
            self.vm.is_running = lambda: True
            self.vm.volumes["private"].revisions_to_keep = -1
            with unittest.mock.patch(
                "qubes.config.backup_profile_dir", profile_dir
            ):
                result = self.call_mgmt_func(
                    b"admin.backup.Info", b"dom0", b"testprofile"
                )
            self.assertEqual(result, expected_info)

    @unittest.mock.patch("qubes.backup.Backup")
    def test_620_backup_execute(self, mock_backup):
        backup_profile = (
            "include:\n"
            " - test-vm1\n"
            "destination_vm: test-vm1\n"
            "destination_path: /home/user\n"
            "passphrase_text: test\n"
        )
        mock_backup.return_value.backup_do.side_effect = self.dummy_coro
        with tempfile.TemporaryDirectory() as profile_dir:
            with open(
                os.path.join(profile_dir, "testprofile.conf"), "w"
            ) as profile_file:
                profile_file.write(backup_profile)
            with unittest.mock.patch(
                "qubes.config.backup_profile_dir", profile_dir
            ):
                result = self.call_mgmt_func(
                    b"admin.backup.Execute", b"dom0", b"testprofile"
                )
        self.assertIsNone(result)
        mock_backup.assert_called_once_with(
            self.app,
            {self.vm},
            set(),
            target_vm=self.vm,
            target_dir="/home/user",
            compressed=True,
            passphrase="test",
        )
        mock_backup.return_value.backup_do.assert_called_once_with()

    @unittest.mock.patch("qubes.backup.Backup")
    def test_621_backup_execute_passphrase_service(self, mock_backup):
        backup_profile = (
            "include:\n"
            " - test-vm1\n"
            "destination_vm: test-vm1\n"
            "destination_path: /home/user\n"
            "passphrase_vm: test-vm1\n"
        )

        async def service_passphrase(*args, **kwargs):
            return (b"pass-from-vm", None)

        mock_backup.return_value.backup_do.side_effect = self.dummy_coro
        self.vm.run_service_for_stdio = unittest.mock.Mock(
            side_effect=service_passphrase
        )
        with tempfile.TemporaryDirectory() as profile_dir:
            with open(
                os.path.join(profile_dir, "testprofile.conf"), "w"
            ) as profile_file:
                profile_file.write(backup_profile)
            with unittest.mock.patch(
                "qubes.config.backup_profile_dir", profile_dir
            ):
                result = self.call_mgmt_func(
                    b"admin.backup.Execute", b"dom0", b"testprofile"
                )
        self.assertIsNone(result)
        mock_backup.assert_called_once_with(
            self.app,
            {self.vm},
            set(),
            target_vm=self.vm,
            target_dir="/home/user",
            compressed=True,
            passphrase=b"pass-from-vm",
        )
        mock_backup.return_value.backup_do.assert_called_once_with()
        self.vm.run_service_for_stdio.assert_called_with(
            "qubes.BackupPassphrase+testprofile"
        )

    @unittest.mock.patch("qubes.backup.Backup")
    def test_622_backup_execute_when_disable_snapshot_vm_running(
        self, mock_backup
    ):
        backup_profile = (
            "include:\n"
            " - test-vm1\n"
            "destination_vm: test-vm1\n"
            "destination_path: /home/user\n"
            "passphrase_text: test\n"
        )
        mock_backup.return_value.backup_do.side_effect = self.dummy_coro
        with tempfile.TemporaryDirectory() as profile_dir:
            with open(
                os.path.join(profile_dir, "testprofile.conf"), "w"
            ) as profile_file:
                profile_file.write(backup_profile)
            with unittest.mock.patch(
                "qubes.config.backup_profile_dir", profile_dir
            ):
                result = self.call_mgmt_func(
                    b"admin.backup.Execute", b"dom0", b"testprofile"
                )
        self.assertIsNone(result)
        mock_backup.assert_called_once_with(
            self.app,
            {self.vm},
            set(),
            target_vm=self.vm,
            target_dir="/home/user",
            compressed=True,
            passphrase="test",
        )
        mock_backup.return_value.backup_do.assert_called_once_with()

    def test_630_vm_stats(self):
        send_event = unittest.mock.Mock(spec=[])

        stats1 = {
            0: {
                "cpu_time": 243951379111104 // 8,
                "cpu_usage": 0,
                "cpu_usage_raw": 0,
                "memory_kb": 3733212,
            },
            1: {
                "cpu_time": 2849496569205,
                "cpu_usage": 0,
                "cpu_usage_raw": 0,
                "memory_kb": 303916,
            },
        }
        stats2 = copy.deepcopy(stats1)
        stats2[0]["cpu_time"] += 100000000
        stats2[0]["cpu_usage"] = 10
        stats2[0]["cpu_usage_raw"] = 10
        stats2[1]["cpu_usage"] = 5
        stats2[1]["cpu_usage_raw"] = 5
        self.app.host.get_vm_stats = unittest.mock.Mock()
        self.app.host.get_vm_stats.side_effect = [
            (0, stats1),
            (1, stats2),
        ]
        self.app.stats_interval = 1
        mgmt_obj = qubes.api.admin.QubesAdminAPI(
            self.app,
            b"dom0",
            b"admin.vm.Stats",
            b"dom0",
            b"",
            send_event=send_event,
        )

        def cancel_call():
            mgmt_obj.cancel()

        class MockVM(object):
            def __init__(self, name):
                self._name = name

            def name(self):
                return self._name

        loop = asyncio.get_event_loop()
        self.app.vmm.libvirt_conn.lookupByID.side_effect = lambda xid: {
            0: MockVM("Domain-0"),
            1: MockVM("test-template"),
            2: MockVM("test-vm1"),
        }[xid]
        execute_task = asyncio.ensure_future(
            mgmt_obj.execute(untrusted_payload=b"")
        )
        loop.call_later(1.1, cancel_call)
        loop.run_until_complete(execute_task)
        self.assertIsNone(execute_task.result())
        self.assertEventFired(
            self.emitter, "admin-permission:" + "admin.vm.Stats"
        )
        self.assertEqual(
            self.app.host.get_vm_stats.mock_calls,
            [
                unittest.mock.call(None, None, only_vm=None),
                unittest.mock.call(0, stats1, only_vm=None),
            ],
        )
        self.assertEqual(
            send_event.mock_calls,
            [
                unittest.mock.call(self.app, "connection-established"),
                unittest.mock.call(
                    "dom0",
                    "vm-stats",
                    cpu_time=stats1[0]["cpu_time"] // 1000000,
                    cpu_usage=stats1[0]["cpu_usage"],
                    cpu_usage_raw=stats1[0]["cpu_usage_raw"],
                    memory_kb=stats1[0]["memory_kb"],
                ),
                unittest.mock.call(
                    "test-template",
                    "vm-stats",
                    cpu_time=stats1[1]["cpu_time"] // 1000000,
                    cpu_usage=stats1[1]["cpu_usage"],
                    cpu_usage_raw=stats1[1]["cpu_usage_raw"],
                    memory_kb=stats1[1]["memory_kb"],
                ),
                unittest.mock.call(
                    "dom0",
                    "vm-stats",
                    cpu_time=stats2[0]["cpu_time"] // 1000000,
                    cpu_usage=stats2[0]["cpu_usage"],
                    cpu_usage_raw=stats2[0]["cpu_usage_raw"],
                    memory_kb=stats2[0]["memory_kb"],
                ),
                unittest.mock.call(
                    "test-template",
                    "vm-stats",
                    cpu_time=stats2[1]["cpu_time"] // 1000000,
                    cpu_usage=stats2[1]["cpu_usage"],
                    cpu_usage_raw=stats2[1]["cpu_usage_raw"],
                    memory_kb=stats2[1]["memory_kb"],
                ),
            ],
        )

    def test_631_vm_stats_single_vm(self):
        send_event = unittest.mock.Mock(spec=[])

        stats1 = {
            2: {
                "cpu_time": 2849496569205,
                "cpu_usage": 0,
                "cpu_usage_raw": 0,
                "memory_kb": 303916,
            },
        }
        stats2 = copy.deepcopy(stats1)
        stats2[2]["cpu_usage"] = 5
        stats2[2]["cpu_usage_raw"] = 5
        self.app.host.get_vm_stats = unittest.mock.Mock()
        self.app.host.get_vm_stats.side_effect = [
            (0, stats1),
            (1, stats2),
        ]
        self.app.stats_interval = 1
        mgmt_obj = qubes.api.admin.QubesAdminAPI(
            self.app,
            b"dom0",
            b"admin.vm.Stats",
            b"test-vm1",
            b"",
            send_event=send_event,
        )

        def cancel_call():
            mgmt_obj.cancel()

        class MockVM(object):
            def __init__(self, name):
                self._name = name

            def name(self):
                return self._name

        loop = asyncio.get_event_loop()
        self.app.vmm.libvirt_conn.lookupByID.side_effect = lambda xid: {
            0: MockVM("Domain-0"),
            1: MockVM("test-template"),
            2: MockVM("test-vm1"),
        }[xid]
        execute_task = asyncio.ensure_future(
            mgmt_obj.execute(untrusted_payload=b"")
        )
        loop.call_later(1.1, cancel_call)
        loop.run_until_complete(execute_task)
        self.assertIsNone(execute_task.result())
        self.assertEventFired(
            self.emitter, "admin-permission:" + "admin.vm.Stats"
        )
        self.assertEqual(
            self.app.host.get_vm_stats.mock_calls,
            [
                unittest.mock.call(None, None, only_vm=self.vm),
                unittest.mock.call(0, stats1, only_vm=self.vm),
            ],
        )
        self.assertEqual(
            send_event.mock_calls,
            [
                unittest.mock.call(self.app, "connection-established"),
                unittest.mock.call(
                    "test-vm1",
                    "vm-stats",
                    cpu_time=stats1[2]["cpu_time"] // 1000000,
                    cpu_usage=stats1[2]["cpu_usage"],
                    cpu_usage_raw=stats1[2]["cpu_usage_raw"],
                    memory_kb=stats1[2]["memory_kb"],
                ),
                unittest.mock.call(
                    "test-vm1",
                    "vm-stats",
                    cpu_time=stats2[2]["cpu_time"] // 1000000,
                    cpu_usage=stats2[2]["cpu_usage"],
                    cpu_usage_raw=stats2[2]["cpu_usage_raw"],
                    memory_kb=stats2[2]["memory_kb"],
                ),
            ],
        )

    @unittest.mock.patch("qubes.storage.Storage.create")
    def test_640_vm_create_disposable(self, mock_storage):
        mock_storage.side_effect = self.dummy_coro
        self.vm.template_for_dispvms = True
        retval = self.call_mgmt_func(b"admin.vm.CreateDisposable", b"test-vm1")
        self.assertTrue(retval.startswith("disp"))
        self.assertIn(retval, self.app.domains)
        dispvm = self.app.domains[retval]
        self.assertEqual(dispvm.template, self.vm)
        mock_storage.assert_called_once_with()
        self.assertTrue(self.app.save.called)

    @unittest.mock.patch("qubes.storage.Storage.create")
    def test_640_vm_create_disposable_uuid(self, mock_storage):
        mock_storage.side_effect = self.dummy_coro
        self.vm.template_for_dispvms = True
        retval = self.call_mgmt_func(
            b"admin.vm.CreateDisposable", b"test-vm1", payload=b"uuid"
        )
        self.assertRegex(retval, _uuid_regex)
        found = False
        for i in self.app.domains:
            print(i.uuid)
            if i.uuid == uuid.UUID(retval):
                found = True
            self.assertIsInstance(i.uuid, uuid.UUID)
        self.assertTrue(found)
        self.assertIn(uuid.UUID(retval), self.app.domains)
        dispvm = self.app.domains[uuid.UUID(retval)]
        self.assertEqual(dispvm.template, self.vm)
        mock_storage.assert_called_once_with()
        self.assertTrue(self.app.save.called)

    @unittest.mock.patch("qubes.storage.Storage.create")
    def test_641_vm_create_disposable_default(self, mock_storage):
        mock_storage.side_effect = self.dummy_coro
        self.vm.template_for_dispvms = True
        self.app.default_dispvm = self.vm
        retval = self.call_mgmt_func(b"admin.vm.CreateDisposable", b"dom0")
        self.assertTrue(retval.startswith("disp"))
        mock_storage.assert_called_once_with()
        self.assertTrue(self.app.save.called)

    @unittest.mock.patch("qubes.storage.Storage.create")
    def test_642_vm_create_disposable_not_allowed(self, storage_mock):
        storage_mock.side_effect = self.dummy_coro
        with self.assertRaises(qubes.exc.QubesException):
            self.call_mgmt_func(b"admin.vm.CreateDisposable", b"test-vm1")
        self.assertFalse(self.app.save.called)

    @unittest.mock.patch("qubes.vm.dispvm.DispVM._bare_cleanup")
    @unittest.mock.patch("qubes.vm.dispvm.DispVM.start")
    @unittest.mock.patch("qubes.storage.Storage.verify")
    @unittest.mock.patch("qubes.storage.Storage.create")
    def test_643_vm_create_disposable_preload_autostart(
        self,
        mock_storage_create,
        mock_storage_verify,
        mock_dispvm_start,
        mock_bare_cleanup,
    ):
        mock_storage_create.side_effect = self.dummy_coro
        mock_storage_verify.side_effect = self.dummy_coro
        mock_dispvm_start.side_effect = self.dummy_coro
        mock_bare_cleanup.side_effect = self.dummy_coro
        self.vm.template_for_dispvms = True
        self.app.default_dispvm = self.vm
        self.vm.add_handler(
            "domain-preload-dispvm-autostart", self._test_event_handler
        )
        self.vm.features["qrexec"] = "1"
        self.vm.features["supported-rpc.qubes.WaitForRunningSystem"] = "1"
        self.vm.features["preload-dispvm-max"] = "1"
        for _ in range(10):
            if len(self.vm.get_feat_preload()) == 1:
                break
            self.loop.run_until_complete(asyncio.sleep(1))
        else:
            self.fail("didn't preload in time")
        old_preload = self.vm.get_feat_preload()
        retval = self.call_mgmt_func(
            b"admin.vm.CreateDisposable", b"dom0", arg=b"preload-autostart"
        )
        self.assertTrue(
            self._test_event_was_handled(
                self.vm.name, "domain-preload-dispvm-autostart"
            )
        )
        for _ in range(10):
            if (
                old_preload != self.vm.get_feat_preload()
                and self.vm.get_feat_preload() != []
            ):
                break
            self.loop.run_until_complete(asyncio.sleep(1))
        else:
            self.fail("didn't preload again in time")
        dispvm_preload = self.vm.get_feat_preload()
        self.assertEqual(len(dispvm_preload), 1)
        self.assertIsNone(retval)
        self.assertEqual(2, mock_storage_create.call_count)
        self.assertEqual(2, mock_dispvm_start.call_count)
        self.assertTrue(self.app.save.called)

    def test_650_vm_device_set_mode_required(self):
        assignment = DeviceAssignment(
            VirtualDevice(Port(self.vm, "1234", "testclass"), device_id="bee"),
            mode="auto-attach",
            options={"opt1": "value"},
        )
        self.loop.run_until_complete(
            self.vm.devices["testclass"].assign(assignment)
        )
        mock_action = unittest.mock.Mock()
        mock_action.return_value = None
        del mock_action._is_coroutine
        self.vm.add_handler(f"device-assignment-changed:testclass", mock_action)

        with unittest.mock.patch.object(
            qubes.vm.qubesvm.QubesVM, "is_halted", lambda _: False
        ):
            value = self.call_mgmt_func(
                b"admin.vm.device.testclass.Set.assignment",
                b"test-vm1",
                b"test-vm1+1234:bee",
                b"required",
            )

        self.assertIsNone(value)
        dev = DeviceInfo(Port(self.vm, "1234", "testclass"), device_id="bee")
        required = list(
            self.vm.devices["testclass"].get_assigned_devices(
                required_only=True
            )
        )
        self.assertIn(dev, required)
        self.assertEqual(required[0].mode.value, "required")
        self.assertEventFired(
            self.emitter,
            "admin-permission:admin.vm.device.testclass.Set.assignment",
        )
        mock_action.assert_called_once_with(
            self.vm,
            f"device-assignment-changed:testclass",
            device=assignment.virtual_device,
        )
        self.app.save.assert_called_once_with()

    def test_651_vm_device_set_mode_ask(self):
        assignment = DeviceAssignment(
            VirtualDevice(Port(self.vm, "1234", "testclass"), device_id="bee"),
            mode="required",
            options={"opt1": "value"},
        )
        self.loop.run_until_complete(
            self.vm.devices["testclass"].assign(assignment)
        )
        mock_action = unittest.mock.Mock()
        mock_action.return_value = None
        del mock_action._is_coroutine
        self.vm.add_handler(f"device-assignment-changed:testclass", mock_action)

        with unittest.mock.patch.object(
            qubes.vm.qubesvm.QubesVM, "is_halted", lambda _: False
        ):
            value = self.call_mgmt_func(
                b"admin.vm.device.testclass.Set.assignment",
                b"test-vm1",
                b"test-vm1+1234:bee",
                b"ask-to-attach",
            )

        self.assertIsNone(value)
        dev = DeviceInfo(Port(self.vm, "1234", "testclass"), device_id="bee")
        required = self.vm.devices["testclass"].get_assigned_devices(
            required_only=True
        )
        self.assertNotIn(dev, required)
        assignments = list(self.vm.devices["testclass"].get_assigned_devices())
        self.assertEqual(assignments[0].mode.value, "ask-to-attach")
        self.assertEventFired(
            self.emitter,
            "admin-permission:admin.vm.device.testclass.Set.assignment",
        )
        mock_action.assert_called_once_with(
            self.vm,
            f"device-assignment-changed:testclass",
            device=assignment.virtual_device,
        )
        self.app.save.assert_called_once_with()

    def test_652_vm_device_set_mode_auto(self):
        assignment = DeviceAssignment(
            VirtualDevice(Port(self.vm, "1234", "testclass"), device_id="bee"),
            mode="required",
            options={"opt1": "value"},
        )
        self.loop.run_until_complete(
            self.vm.devices["testclass"].assign(assignment)
        )
        mock_action = unittest.mock.Mock()
        mock_action.return_value = None
        del mock_action._is_coroutine
        self.vm.add_handler(f"device-assignment-changed:testclass", mock_action)

        with unittest.mock.patch.object(
            qubes.vm.qubesvm.QubesVM, "is_halted", lambda _: False
        ):
            value = self.call_mgmt_func(
                b"admin.vm.device.testclass.Set.assignment",
                b"test-vm1",
                b"test-vm1+1234:bee",
                b"auto-attach",
            )

        self.assertIsNone(value)
        dev = DeviceInfo(Port(self.vm, "1234", "testclass"), device_id="bee")
        required = self.vm.devices["testclass"].get_assigned_devices(
            required_only=True
        )
        self.assertNotIn(dev, required)
        assignments = list(self.vm.devices["testclass"].get_assigned_devices())
        self.assertEqual(assignments[0].mode.value, "auto-attach")
        self.assertEventFired(
            self.emitter,
            "admin-permission:admin.vm.device.testclass.Set.assignment",
        )
        mock_action.assert_called_once_with(
            self.vm,
            f"device-assignment-changed:testclass",
            device=assignment.virtual_device,
        )
        self.app.save.assert_called_once_with()

    def test_653_vm_device_set_mode_unchanged(self):
        assignment = DeviceAssignment(
            VirtualDevice(Port(self.vm, "1234", "testclass"), device_id="bee"),
            mode="required",
            options={"opt1": "value"},
        )
        self.loop.run_until_complete(
            self.vm.devices["testclass"].assign(assignment)
        )
        with unittest.mock.patch.object(
            qubes.vm.qubesvm.QubesVM, "is_halted", lambda _: False
        ):
            value = self.call_mgmt_func(
                b"admin.vm.device.testclass.Set.assignment",
                b"test-vm1",
                b"test-vm1+1234:bee",
                b"required",
            )
        self.assertIsNone(value)
        dev = DeviceInfo(Port(self.vm, "1234", "testclass"), device_id="bee")
        required = self.vm.devices["testclass"].get_assigned_devices(
            required_only=True
        )
        self.assertIn(dev, required)
        self.app.save.assert_called_once_with()

    def test_654_vm_device_set_mode_not_assigned(self):
        self.vm.add_handler("device-list:testclass", self.device_list_testclass)
        with unittest.mock.patch.object(
            qubes.vm.qubesvm.QubesVM, "is_halted", lambda _: False
        ):
            with self.assertRaises(qubes.exc.QubesValueError):
                self.call_mgmt_func(
                    b"admin.vm.device.testclass.Set.assignment",
                    b"test-vm1",
                    b"test-vm1+1234",
                    b"required",
                )
        dev = qubes.device_protocol.DeviceInfo(
            Port(self.vm, "1234", "testclass")
        )
        self.assertNotIn(
            dev, self.vm.devices["testclass"].get_assigned_devices()
        )
        self.assertFalse(self.app.save.called)

    def test_655_vm_device_set_mode_invalid_value(self):
        self.vm.add_handler("device-list:testclass", self.device_list_testclass)
        with unittest.mock.patch.object(
            qubes.vm.qubesvm.QubesVM, "is_halted", lambda _: False
        ):
            with self.assertRaises(qubes.exc.PermissionDenied):
                self.call_mgmt_func(
                    b"admin.vm.device.testclass.Set.assignment",
                    b"test-vm1",
                    b"test-vm1+1234",
                    b"True",
                )
        dev = qubes.device_protocol.DeviceInfo(
            Port(self.vm, "1234", "testclass")
        )
        self.assertNotIn(
            dev, self.vm.devices["testclass"].get_assigned_devices()
        )
        self.assertFalse(self.app.save.called)

    def test_660_vm_device_denied_list_empty(self):
        actual = self.call_mgmt_func(
            b"admin.vm.device.denied.List", b"test-vm1"
        )
        self.assertEqual(actual, "")
        self.assertFalse(self.app.save.called)

    def test_661_vm_device_denied_list(self):
        self.vm.devices_denied = "b******p012345pff**2*"
        actual = self.call_mgmt_func(
            b"admin.vm.device.denied.List", b"test-vm1"
        )
        self.assertEqual(actual, "b******\np012345\npff**2*")
        self.assertFalse(self.app.save.called)

    def test_662_vm_device_denied_add(self):
        self.vm.devices_denied = "b******p012345p53**2*"
        self.call_mgmt_func(
            b"admin.vm.device.denied.Add", b"test-vm1", b"", b"uabcdef"
        )
        self.assertEqual(self.vm.devices_denied, "b******p012345p53**2*uabcdef")
        self.assertTrue(self.app.save.called)

    def test_663_vm_device_denied_add_multiple(self):
        self.vm.devices_denied = "b******p012345p53**2*"
        self.call_mgmt_func(
            b"admin.vm.device.denied.Add", b"test-vm1", b"", b"uabcdefm******"
        )
        self.assertEqual(
            self.vm.devices_denied, "b******m******p012345p53**2*uabcdef"
        )
        self.assertTrue(self.app.save.called)

    def test_664_vm_device_denied_add_repeated(self):
        self.vm.devices_denied = "b******p012345p53**2*"
        with self.assertRaises(qubes.exc.QubesValueError):
            self.call_mgmt_func(
                b"admin.vm.device.denied.Add",
                b"test-vm1",
                b"",
                b"u112233u112233",
            )
        self.assertEqual(self.vm.devices_denied, "b******p012345p53**2*")
        self.assertFalse(self.app.save.called)

    def test_665_vm_device_denied_add_present(self):
        self.vm.devices_denied = "b******p012345p53**2*"
        self.call_mgmt_func(
            b"admin.vm.device.denied.Add", b"test-vm1", b"", b"b******"
        )
        self.assertEqual(self.vm.devices_denied, "b******p012345p53**2*")
        self.assertFalse(self.app.save.called)

    def test_666_vm_device_denied_add_nothing(self):
        self.vm.devices_denied = "b******p012345p53**2*"
        self.call_mgmt_func(
            b"admin.vm.device.denied.Add", b"test-vm1", b"", b""
        )
        self.assertEqual(self.vm.devices_denied, "b******p012345p53**2*")
        self.assertFalse(self.app.save.called)

    def test_670_vm_device_denied_remove(self):
        self.vm.devices_denied = "b******p012345p53**2*"
        self.call_mgmt_func(
            b"admin.vm.device.denied.Remove", b"test-vm1", b"", b"b******"
        )
        self.assertEqual(self.vm.devices_denied, "p012345p53**2*")
        self.assertTrue(self.app.save.called)

    def test_671_vm_device_denied_remove_repeated(self):
        self.vm.devices_denied = "b******p012345p53**2*"
        with self.assertRaises(qubes.exc.QubesValueError):
            self.call_mgmt_func(
                b"admin.vm.device.denied.Remove",
                b"test-vm1",
                b"",
                b"b******b******",
            )
        self.assertEqual(self.vm.devices_denied, "b******p012345p53**2*")
        self.assertFalse(self.app.save.called)

    def test_672_vm_device_denied_remove_all(self):
        self.vm.devices_denied = "b******p012345p53**2*"
        self.call_mgmt_func(
            b"admin.vm.device.denied.Remove", b"test-vm1", b"", b"all"
        )
        self.assertEqual(self.vm.devices_denied, "")
        self.assertTrue(self.app.save.called)

    def test_673_vm_device_denied_remove_missing(self):
        self.vm.devices_denied = "b******p012345p53**2*"
        self.call_mgmt_func(
            b"admin.vm.device.denied.Remove", b"test-vm1", b"", b"m******"
        )
        self.assertEqual(self.vm.devices_denied, "b******p012345p53**2*")
        self.assertFalse(self.app.save.called)

    def test_673_vm_device_denied_remove_missing_and_present(self):
        self.vm.devices_denied = "b******p012345p53**2*"
        self.call_mgmt_func(
            b"admin.vm.device.denied.Remove",
            b"test-vm1",
            b"",
            b"m******p53**2*",
        )
        self.assertEqual(self.vm.devices_denied, "b******p012345")
        self.assertTrue(self.app.save.called)

    def test_674_vm_device_denied_remove_nothing(self):
        self.vm.devices_denied = "b******p012345p53**2*"
        self.call_mgmt_func(
            b"admin.vm.device.denied.Remove", b"test-vm1", b"", b""
        )
        self.assertEqual(self.vm.devices_denied, "b******p012345p53**2*")
        self.assertFalse(self.app.save.called)

    def test_700_pool_set_revisions_to_keep(self):
        self.app.pools["test-pool"] = unittest.mock.Mock()
        value = self.call_mgmt_func(
            b"admin.pool.Set.revisions_to_keep", b"dom0", b"test-pool", b"2"
        )
        self.assertIsNone(value)
        self.assertEqual(self.app.pools["test-pool"].mock_calls, [])
        self.assertEqual(self.app.pools["test-pool"].revisions_to_keep, 2)
        self.app.save.assert_called_once_with()

    def test_701_pool_set_revisions_to_keep_negative(self):
        self.app.pools["test-pool"] = unittest.mock.Mock()
        with self.assertRaises(qubes.exc.ProtocolError):
            self.call_mgmt_func(
                b"admin.pool.Set.revisions_to_keep",
                b"dom0",
                b"test-pool",
                b"-2",
            )
        self.assertEqual(self.app.pools["test-pool"].mock_calls, [])
        self.assertFalse(self.app.save.called)

    def test_702_pool_set_revisions_to_keep_not_a_number(self):
        self.app.pools["test-pool"] = unittest.mock.Mock()
        with self.assertRaises(qubes.exc.ProtocolError):
            self.call_mgmt_func(
                b"admin.pool.Set.revisions_to_keep",
                b"dom0",
                b"test-pool",
                b"abc",
            )
        self.assertEqual(self.app.pools["test-pool"].mock_calls, [])
        self.assertFalse(self.app.save.called)

    def test_703_pool_set_ephemeral(self):
        self.app.pools["test-pool"] = unittest.mock.Mock()
        value = self.call_mgmt_func(
            b"admin.pool.Set.ephemeral_volatile",
            b"dom0",
            b"test-pool",
            b"true",
        )
        self.assertIsNone(value)
        self.assertEqual(self.app.pools["test-pool"].mock_calls, [])
        self.assertEqual(self.app.pools["test-pool"].ephemeral_volatile, True)
        self.app.save.assert_called_once_with()

    def test_704_pool_set_ephemeral_not_a_boolean(self):
        self.app.pools["test-pool"] = unittest.mock.Mock()
        with self.assertRaises(qubes.exc.ProtocolError):
            self.call_mgmt_func(
                b"admin.pool.Set.ephemeral_volatile",
                b"dom0",
                b"test-pool",
                b"abc",
            )
        self.assertEqual(self.app.pools["test-pool"].mock_calls, [])
        self.assertFalse(self.app.save.called)

    def test_710_vm_volume_set_revisions_to_keep(self):
        self.vm.volumes = unittest.mock.MagicMock()
        volumes_conf = {
            "keys.return_value": ["root", "private", "volatile", "kernel"],
        }
        self.vm.volumes.configure_mock(**volumes_conf)
        value = self.call_mgmt_func(
            b"admin.vm.volume.Set.revisions_to_keep",
            b"test-vm1",
            b"private",
            b"2",
        )
        self.assertIsNone(value)
        self.assertIn(
            ("__getitem__", ("private",), {}), self.vm.volumes.mock_calls
        )
        self.assertEqual(self.vm.volumes["private"].revisions_to_keep, 2)
        self.app.save.assert_called_once_with()

    def test_711_vm_volume_set_revisions_to_keep_negative(self):
        self.vm.volumes = unittest.mock.MagicMock()
        volumes_conf = {
            "keys.return_value": ["root", "private", "volatile", "kernel"],
        }
        self.vm.volumes.configure_mock(**volumes_conf)
        with self.assertRaises(qubes.exc.QubesValueError):
            self.call_mgmt_func(
                b"admin.vm.volume.Set.revisions_to_keep",
                b"test-vm1",
                b"private",
                b"-2",
            )

    def test_712_vm_volume_set_revisions_to_keep_not_a_number(self):
        self.vm.volumes = unittest.mock.MagicMock()
        volumes_conf = {
            "keys.return_value": ["root", "private", "volatile", "kernel"],
        }
        self.vm.volumes.configure_mock(**volumes_conf)
        with self.assertRaises(qubes.api.ProtocolError):
            self.call_mgmt_func(
                b"admin.vm.volume.Set.revisions_to_keep",
                b"test-vm1",
                b"private",
                b"abc",
            )

    def test_713_vm_volume_disable_snapshots_while_running(self):
        self.vm.volumes = unittest.mock.MagicMock()
        volumes_conf = {
            "keys.return_value": ["root", "private", "volatile", "kernel"],
        }
        self.vm.volumes.configure_mock(**volumes_conf)
        with unittest.mock.patch.object(self.vm, "is_running") as _mock:
            _mock.return_value = True
            with self.assertRaises(qubes.exc.QubesVMNotHaltedError):
                self.call_mgmt_func(
                    b"admin.vm.volume.Set.revisions_to_keep",
                    b"test-vm1",
                    b"private",
                    b"-1",
                )

    def test_714_vm_volume_re_enable_snapshots_while_running(self):
        self.vm.volumes = unittest.mock.MagicMock()
        volumes_conf = {
            "keys.return_value": ["root", "private", "volatile", "kernel"],
        }
        self.vm.volumes.configure_mock(**volumes_conf)
        self.vm.volumes["private"].revisions_to_keep = -1
        with unittest.mock.patch.object(self.vm, "is_running") as _mock:
            _mock.return_value = True
            with self.assertRaises(qubes.exc.QubesVMNotHaltedError):
                self.call_mgmt_func(
                    b"admin.vm.volume.Set.revisions_to_keep",
                    b"test-vm1",
                    b"private",
                    b"2",
                )

    def test_715_start_volume_sourcing_running_volume_without_snapshot(self):
        self.vm.volumes = {
            "root": unittest.mock.Mock(),
            "private": unittest.mock.Mock(),
            "volatile": unittest.mock.Mock(),
            "kernel": unittest.mock.Mock(),
        }
        self.vm.volumes["private"].source = unittest.mock.Mock()
        self.vm.volumes["private"].source.snapshots_disabled = True
        self.vm.volumes["private"].source.is_running.return_value = True
        with self.assertRaises(qubes.exc.QubesVMError):
            self.loop.run_until_complete(
                asyncio.wait_for(self.vm.storage.start(), 1)
            )

    def test_716_enable_or_disable_snapshots_while_dispvm_running(self):
        self.vm.volumes = unittest.mock.MagicMock()
        volumes_conf = {
            "keys.return_value": ["root", "private", "volatile", "kernel"],
        }
        self.vm.volumes.configure_mock(**volumes_conf)
        self.vm.volumes["private"].revisions_to_keep = 2

        fake_running_dispvm = unittest.mock.MagicMock()
        fake_running_dispvm.is_running.return_value = True
        type(self.vm).dispvms = unittest.mock.PropertyMock(
            return_value=[fake_running_dispvm]
        )

        # Trying to disable snapshot on a VM having a running DispVM based on
        # it and currently running
        with self.assertRaises(qubes.exc.QubesVMNotHaltedError):
            self.call_mgmt_func(
                b"admin.vm.volume.Set.revisions_to_keep",
                b"test-vm1",
                b"private",
                b"-1",
            )

        # Trying to renable snapshot on a VM having a running DispVM based on
        # it and currently running
        self.vm.volumes["private"].revisions_to_keep = -1
        with self.assertRaises(qubes.exc.QubesVMNotHaltedError):
            self.call_mgmt_func(
                b"admin.vm.volume.Set.revisions_to_keep",
                b"test-vm1",
                b"private",
                b"1",
            )

        # Changing the number of revisions should work
        self.vm.volumes["private"].revisions_to_keep = 1
        self.call_mgmt_func(
            b"admin.vm.volume.Set.revisions_to_keep",
            b"test-vm1",
            b"private",
            b"2",
        )

    def test_720_vm_volume_set_rw(self):
        self.vm.volumes = unittest.mock.MagicMock()
        volumes_conf = {
            "keys.return_value": ["root", "private", "volatile", "kernel"],
        }
        self.vm.volumes.configure_mock(**volumes_conf)
        self.vm.storage = unittest.mock.Mock()
        value = self.call_mgmt_func(
            b"admin.vm.volume.Set.rw", b"test-vm1", b"private", b"True"
        )
        self.assertIsNone(value)
        self.assertEqual(
            self.vm.volumes.mock_calls,
            [unittest.mock.call.keys(), ("__getitem__", ("private",), {})],
        )
        self.assertEqual(self.vm.volumes["private"].rw, True)
        self.app.save.assert_called_once_with()

    def test_721_vm_volume_set_rw_invalid(self):
        self.vm.volumes = unittest.mock.MagicMock()
        volumes_conf = {
            "keys.return_value": ["root", "private", "volatile", "kernel"],
        }
        self.vm.volumes.configure_mock(**volumes_conf)
        self.vm.storage = unittest.mock.Mock()
        with self.assertRaises(qubes.exc.ProtocolError):
            self.call_mgmt_func(
                b"admin.vm.volume.Set.rw", b"test-vm1", b"private", b"abc"
            )
        self.assertFalse(self.app.save.called)

    def test_725_vm_volume_set_ephemeral(self):
        self.vm.volumes = unittest.mock.MagicMock()
        volumes_conf = {
            "keys.return_value": ["root", "private", "volatile", "kernel"],
        }
        self.vm.volumes.configure_mock(**volumes_conf)
        self.vm.storage = unittest.mock.Mock()
        value = self.call_mgmt_func(
            b"admin.vm.volume.Set.ephemeral", b"test-vm1", b"volatile", b"True"
        )
        self.assertIsNone(value)
        self.assertEqual(
            self.vm.volumes.mock_calls,
            [unittest.mock.call.keys(), ("__getitem__", ("volatile",), {})],
        )
        self.assertEqual(self.vm.volumes["volatile"].ephemeral, True)
        self.app.save.assert_called_once_with()

    def test_726_vm_volume_set_ephemeral_invalid(self):
        self.vm.volumes = unittest.mock.MagicMock()
        volumes_conf = {
            "keys.return_value": ["root", "private", "volatile", "kernel"],
        }
        self.vm.volumes.configure_mock(**volumes_conf)
        self.vm.storage = unittest.mock.Mock()
        with self.assertRaises(qubes.exc.ProtocolError):
            self.call_mgmt_func(
                b"admin.vm.volume.Set.ephemeral",
                b"test-vm1",
                b"volatile",
                b"abc",
            )
        self.assertFalse(self.app.save.called)

    def test_730_vm_console(self):
        self.vm._libvirt_domain = unittest.mock.Mock()
        xml_desc = (
            "<domain type='xen' id='42'>\n"
            "<name>test-vm1</name>\n"
            "<devices>\n"
            "<console type='pty' tty='/dev/pts/42'>\n"
            "<source path='/dev/pts/42'/>\n"
            "<target type='xen' port='0'/>\n"
            "</console>\n"
            "</devices>\n"
            "</domain>\n"
        )
        self.vm._libvirt_domain.configure_mock(
            **{"XMLDesc.return_value": xml_desc, "isActive.return_value": True}
        )
        self.app.vmm.configure_mock(offline_mode=False)
        value = self.call_mgmt_func(b"admin.vm.Console", b"test-vm1")
        self.assertEqual(value, "/dev/pts/42")

    def test_731_vm_console_not_running(self):
        self.vm._libvirt_domain = unittest.mock.Mock()
        xml_desc = (
            "<domain type='xen' id='42'>\n"
            "<name>test-vm1</name>\n"
            "<devices>\n"
            "<console type='pty' tty='/dev/pts/42'>\n"
            "<source path='/dev/pts/42'/>\n"
            "<target type='xen' port='0'/>\n"
            "</console>\n"
            "</devices>\n"
            "</domain>\n"
        )
        self.vm._libvirt_domain.configure_mock(
            **{
                "XMLDesc.return_value": xml_desc,
                "isActive.return_value": False,
            }
        )
        with self.assertRaises(qubes.exc.QubesVMNotRunningError):
            self.call_mgmt_func(b"admin.vm.Console", b"test-vm1")

    def test_800_pool_volume_list(self):
        self.app.pools = {
            "pool1": unittest.mock.Mock(
                config={"param1": "value1", "param2": "value2"},
                usage=102400,
                size=204800,
                volumes={
                    "vol1": unittest.mock.Mock(),
                    "vol2": unittest.mock.Mock(),
                },
            )
        }
        value = self.call_mgmt_func(
            b"admin.pool.volume.List", b"dom0", b"pool1"
        )
        self.assertEqual(value, "vol1\nvol2\n")

    def test_810_vm_volume_clear(self):
        with tempfile.TemporaryDirectory() as tmpdir:
            tmpfile = os.path.join(tmpdir, "testfile")

            async def coroutine_mock(*args, **kwargs):
                return tmpfile

            self.vm.volumes = unittest.mock.MagicMock()
            volumes_conf = {
                "keys.return_value": ["root", "private", "volatile", "kernel"],
                "__getitem__.return_value.size": 0xDEADBEEF,
            }
            self.vm.volumes.configure_mock(**volumes_conf)
            self.vm.storage = unittest.mock.Mock()
            storage_conf = {
                "import_data.side_effect": coroutine_mock,
                "import_data_end.side_effect": self.dummy_coro,
            }
            self.vm.storage.configure_mock(**storage_conf)
            self.app.domains["test-vm1"].fire_event = self.emitter.fire_event
            value = self.call_mgmt_func(
                b"admin.vm.volume.Clear", b"test-vm1", b"private"
            )
            self.assertIsNone(value)
            self.assertTrue(os.path.exists(tmpfile))
            self.assertEqual(
                self.vm.volumes.mock_calls,
                [
                    unittest.mock.call.keys(),
                    unittest.mock.call.__getattr__("__getitem__")("private"),
                ],
            )
            self.assertEqual(
                self.vm.storage.mock_calls,
                [
                    unittest.mock.call.import_data("private", 0xDEADBEEF),
                    unittest.mock.call.import_data_end("private", True),
                ],
            )
            self.assertEventFired(
                self.emitter, "admin-permission:admin.vm.volume.Clear"
            )
            self.assertEventFired(self.emitter, "domain-volume-import-begin")
            self.assertEventFired(self.emitter, "domain-volume-import-end")

    def test_900_current_state_default(self):
        value = self.call_mgmt_func(b"admin.vm.CurrentState", b"test-vm1")
        self.assertEqual(
            value, "mem=0 mem_static_max=0 cputime=0 power_state=Halted"
        )

    def test_901_current_state_changed(self):
        self.vm.get_mem = lambda: 512
        self.vm.get_mem_static_max = lambda: 1024
        self.vm.get_cputime = lambda: 100
        self.vm.get_power_state = lambda: "Running"
        value = self.call_mgmt_func(b"admin.vm.CurrentState", b"test-vm1")
        self.assertEqual(
            value,
            "mem=512 mem_static_max=1024 cputime=100 power_state=Running",
        )

    def test_990_vm_unexpected_payload(self):
        methods_with_no_payload = [
            b"admin.vm.List",
            b"admin.vm.Remove",
            b"admin.vm.property.List",
            b"admin.vm.property.Get",
            b"admin.vm.property.Help",
            # b"admin.vm.property.HelpRst",
            b"admin.vm.property.Reset",
            b"admin.vm.feature.List",
            b"admin.vm.feature.Get",
            b"admin.vm.feature.CheckWithTemplate",
            b"admin.vm.feature.Remove",
            b"admin.vm.tag.List",
            b"admin.vm.tag.Get",
            b"admin.vm.tag.Remove",
            b"admin.vm.tag.Set",
            b"admin.vm.firewall.Get",
            b"admin.vm.firewall.Reload",
            b"admin.deviceclass.List",
            b"admin.vm.device.pci.Available",
            b"admin.vm.device.pci.Assigned",
            b"admin.vm.device.pci.Attached",
            b"admin.vm.device.pci.Unassign",
            b"admin.vm.device.pci.Detach",
            b"admin.vm.device.denied.List",
            b"admin.vm.volume.ListSnapshots",
            b"admin.vm.volume.List",
            b"admin.vm.volume.Info",
            b"admin.vm.Start",
            b"admin.vm.Shutdown",
            b"admin.vm.Pause",
            b"admin.vm.Unpause",
            b"admin.vm.Kill",
            b"admin.vm.Console",
            b"admin.Events",
            b"admin.vm.feature.List",
            b"admin.vm.feature.Get",
            b"admin.vm.feature.Remove",
            b"admin.vm.feature.CheckWithTemplate",
        ]
        # make sure also no methods on actual VM gets called
        vm_mock = unittest.mock.MagicMock()
        vm_mock.name = self.vm.name
        vm_mock.qid = self.vm.qid
        vm_mock.__lt__ = lambda x, y: x.qid < y.qid
        self.app.domains._dict[self.vm.qid] = vm_mock
        for method in methods_with_no_payload:
            # should reject payload regardless of having argument or not
            with self.subTest(method.decode("ascii")):
                with self.assertRaises(qubes.exc.ProtocolError):
                    self.call_mgmt_func(
                        method, b"test-vm1", b"", b"unexpected-payload"
                    )
                self.assertFalse(vm_mock.called)
                self.assertFalse(self.app.save.called)

            with self.subTest(method.decode("ascii") + "+arg"):
                with self.assertRaises(qubes.exc.ProtocolError):
                    self.call_mgmt_func(
                        method, b"test-vm1", b"some-arg", b"unexpected-payload"
                    )
                self.assertFalse(vm_mock.called)
                self.assertFalse(self.app.save.called)

    def test_991_vm_unexpected_argument(self):
        methods_with_no_argument = [
            b"admin.vm.List",
            b"admin.vm.Remove",
            b"admin.vm.property.List",
            b"admin.vm.feature.List",
            b"admin.vm.tag.List",
            b"admin.vm.firewall.Get",
            b"admin.vm.firewall.Set",
            b"admin.vm.firewall.Reload",
            b"admin.deviceclass.List",
            b"admin.vm.device.denied.List",
            b"admin.vm.volume.List",
            b"admin.vm.Start",
            b"admin.vm.Pause",
            b"admin.vm.Unpause",
            b"admin.vm.Kill",
            b"admin.vm.Console",
            b"admin.Events",
            b"admin.vm.feature.List",
        ]
        # make sure also no methods on actual VM gets called
        vm_mock = unittest.mock.MagicMock()
        vm_mock.name = self.vm.name
        vm_mock.qid = self.vm.qid
        vm_mock.__lt__ = lambda x, y: x.qid < y.qid
        self.app.domains._dict[self.vm.qid] = vm_mock
        exceptions = (qubes.exc.PermissionDenied, qubes.exc.ProtocolError)
        for method in methods_with_no_argument:
            # should reject argument regardless of having payload or not
            with self.subTest(method.decode("ascii")):
                with self.assertRaises(qubes.exc.PermissionDenied):
                    self.call_mgmt_func(method, b"test-vm1", b"some-arg", b"")
                self.assertFalse(vm_mock.called)
                self.assertFalse(self.app.save.called)

            with self.subTest(method.decode("ascii") + "+payload"):
                with self.assertRaises(exceptions):
                    self.call_mgmt_func(
                        method, b"test-vm1", b"unexpected-arg", b"some-payload"
                    )
                self.assertFalse(vm_mock.called)
                self.assertFalse(self.app.save.called)

    def test_992_dom0_unexpected_payload(self):
        methods_with_no_payload = [
            b"admin.deviceclass.List",
            b"admin.vmclass.List",
            b"admin.vm.List",
            b"admin.pool.volume.List",
            b"admin.label.List",
            b"admin.label.Get",
            b"admin.label.Remove",
            b"admin.property.List",
            b"admin.property.Get",
            b"admin.property.Help",
            # b"admin.property.HelpRst",
            b"admin.property.Reset",
            b"admin.pool.List",
            b"admin.pool.ListDrivers",
            b"admin.pool.Info",
            b"admin.pool.Remove",
            b"admin.backup.Execute",
            b"admin.Events",
        ]
        # make sure also no methods on actual VM gets called
        vm_mock = unittest.mock.MagicMock()
        vm_mock.name = self.vm.name
        vm_mock.qid = self.vm.qid
        vm_mock.__lt__ = lambda x, y: x.qid < y.qid
        self.app.domains._dict[self.vm.qid] = vm_mock
        for method in methods_with_no_payload:
            # should reject payload regardless of having argument or not
            with self.subTest(method.decode("ascii")):
                with self.assertRaises(qubes.exc.ProtocolError):
                    self.call_mgmt_func(
                        method, b"dom0", b"", b"unexpected-payload"
                    )
                self.assertFalse(vm_mock.called)
                self.assertFalse(self.app.save.called)

            with self.subTest(method.decode("ascii") + "+arg"):
                with self.assertRaises(qubes.exc.ProtocolError):
                    self.call_mgmt_func(
                        method, b"dom0", b"some-arg", b"unexpected-payload"
                    )
                self.assertFalse(vm_mock.called)
                self.assertFalse(self.app.save.called)

    def test_993_dom0_unexpected_argument(self):
        methods_with_no_argument = [
            b"admin.deviceclass.List",
            b"admin.vmclass.List",
            b"admin.vm.List",
            b"admin.label.List",
            b"admin.property.List",
            b"admin.pool.List",
            b"admin.pool.ListDrivers",
            b"admin.Events",
        ]
        # make sure also no methods on actual VM gets called
        vm_mock = unittest.mock.MagicMock()
        vm_mock.name = self.vm.name
        vm_mock.qid = self.vm.qid
        vm_mock.__lt__ = lambda x, y: x.qid < y.qid
        self.app.domains._dict[self.vm.qid] = vm_mock
        exceptions = (qubes.exc.PermissionDenied, qubes.exc.ProtocolError)
        for method in methods_with_no_argument:
            # should reject argument regardless of having payload or not
            with self.subTest(method.decode("ascii")):
                with self.assertRaises(qubes.exc.PermissionDenied):
                    self.call_mgmt_func(method, b"dom0", b"some-arg", b"")
                self.assertFalse(vm_mock.called)
                self.assertFalse(self.app.save.called)

            with self.subTest(method.decode("ascii") + "+payload"):
                with self.assertRaises(exceptions):
                    self.call_mgmt_func(
                        method, b"dom0", b"unexpected-arg", b"some-payload"
                    )
                self.assertFalse(vm_mock.called)
                self.assertFalse(self.app.save.called)

    def test_994_dom0_only_calls(self):
        # TODO set some better arguments, to make sure the call was rejected
        # because of invalid destination, not invalid arguments
        methods_for_dom0_only = [
            b"admin.deviceclass.List",
            b"admin.vmclass.List",
            b"admin.vm.Create.AppVM",
            b"admin.vm.CreateInPool.AppVM",
            b"admin.label.List",
            b"admin.label.Create",
            b"admin.label.Get",
            b"admin.label.Remove",
            b"admin.pool.volume.List",
            b"admin.property.List",
            b"admin.property.Get",
            b"admin.property.Set",
            b"admin.property.Help",
            # b"admin.property.HelpRst",
            b"admin.property.Reset",
            b"admin.pool.List",
            b"admin.pool.ListDrivers",
            b"admin.pool.Info",
            b"admin.pool.Add",
            b"admin.pool.Remove",
            # b"admin.pool.volume.List",
            # b"admin.pool.volume.Info",
            # b"admin.pool.volume.ListSnapshots",
            # b"admin.pool.volume.Snapshot",
            # b"admin.pool.volume.Revert",
            # b"admin.pool.volume.Resize",
            b"admin.backup.Execute",
            b"admin.backup.Info",
        ]
        # make sure also no methods on actual VM gets called
        vm_mock = unittest.mock.MagicMock()
        vm_mock.name = self.vm.name
        vm_mock.qid = self.vm.qid
        vm_mock.__lt__ = lambda x, y: x.qid < y.qid
        self.app.domains._dict[self.vm.qid] = vm_mock
        exceptions = (qubes.exc.PermissionDenied, qubes.exc.ProtocolError)
        for method in methods_for_dom0_only:
            # should reject call regardless of having payload or not
            with self.subTest(method.decode("ascii")):
                with self.assertRaises(exceptions):
                    self.call_mgmt_func(method, b"test-vm1", b"", b"")
                self.assertFalse(vm_mock.called)
                self.assertFalse(self.app.save.called)

            with self.subTest(method.decode("ascii") + "+arg"):
                with self.assertRaises(exceptions):
                    self.call_mgmt_func(method, b"test-vm1", b"some-arg", b"")
                self.assertFalse(vm_mock.called)
                self.assertFalse(self.app.save.called)

            with self.subTest(method.decode("ascii") + "+payload"):
                with self.assertRaises(exceptions):
                    self.call_mgmt_func(method, b"test-vm1", b"", b"payload")
                self.assertFalse(vm_mock.called)
                self.assertFalse(self.app.save.called)

            with self.subTest(method.decode("ascii") + "+arg+payload"):
                with self.assertRaises(exceptions):
                    self.call_mgmt_func(
                        method, b"test-vm1", b"some-arg", b"some-payload"
                    )
                self.assertFalse(vm_mock.called)
                self.assertFalse(self.app.save.called)

    @unittest.skip("undecided")
    def test_995_vm_only_calls(self):
        # XXX is it really a good idea to prevent those calls this early?
        # TODO set some better arguments, to make sure the call was rejected
        # because of invalid destination, not invalid arguments
        methods_for_vm_only = [
            b"admin.vm.Clone",
            b"admin.vm.Remove",
            b"admin.vm.property.List",
            b"admin.vm.property.Get",
            b"admin.vm.property.Set",
            b"admin.vm.property.Help",
            b"admin.vm.property.HelpRst",
            b"admin.vm.property.Reset",
            b"admin.vm.feature.List",
            b"admin.vm.feature.Get",
            b"admin.vm.feature.Set",
            b"admin.vm.feature.CheckWithTemplate",
            b"admin.vm.feature.Remove",
            b"admin.vm.tag.List",
            b"admin.vm.tag.Get",
            b"admin.vm.tag.Remove",
            b"admin.vm.tag.Set",
            b"admin.vm.firewall.Get",
            b"admin.vm.firewall.Set",
            b"admin.vm.firewall.Reload",
            b"admin.vm.device.pci.Attach",
            b"admin.vm.device.pci.Detach",
            b"admin.vm.device.pci.List",
            b"admin.vm.device.pci.Available",
            b"admin.vm.microphone.Attach",
            b"admin.vm.microphone.Detach",
            b"admin.vm.microphone.Status",
            b"admin.vm.volume.ListSnapshots",
            b"admin.vm.volume.List",
            b"admin.vm.volume.Info",
            b"admin.vm.volume.Revert",
            b"admin.vm.volume.Resize",
            b"admin.vm.volume.Clear",
            b"admin.vm.Start",
            b"admin.vm.Shutdown",
            b"admin.vm.Pause",
            b"admin.vm.Unpause",
            b"admin.vm.Kill",
            b"admin.vm.feature.List",
            b"admin.vm.feature.Get",
            b"admin.vm.feature.Set",
            b"admin.vm.feature.Remove",
            b"admin.vm.feature.CheckWithTemplate",
        ]
        # make sure also no methods on actual VM gets called
        vm_mock = unittest.mock.MagicMock()
        vm_mock.name = self.vm.name
        vm_mock.qid = self.vm.qid
        vm_mock.__lt__ = lambda x, y: x.qid < y.qid
        self.app.domains._dict[self.vm.qid] = vm_mock
        exceptions = (qubes.exc.PermissionDenied, qubes.exc.ProtocolError)
        for method in methods_for_vm_only:
            # should reject payload regardless of having argument or not
            # should reject call regardless of having payload or not
            with self.subTest(method.decode("ascii")):
                with self.assertRaises(exceptions):
                    self.call_mgmt_func(method, b"dom0", b"", b"")
                self.assertFalse(vm_mock.called)
                self.assertFalse(self.app.save.called)

            with self.subTest(method.decode("ascii") + "+arg"):
                with self.assertRaises(exceptions):
                    self.call_mgmt_func(method, b"dom0", b"some-arg", b"")
                self.assertFalse(vm_mock.called)
                self.assertFalse(self.app.save.called)

            with self.subTest(method.decode("ascii") + "+payload"):
                with self.assertRaises(exceptions):
                    self.call_mgmt_func(method, b"dom0", b"", b"payload")
                self.assertFalse(vm_mock.called)
                self.assertFalse(self.app.save.called)

            with self.subTest(method.decode("ascii") + "+arg+payload"):
                with self.assertRaises(exceptions):
                    self.call_mgmt_func(
                        method, b"dom0", b"some-arg", b"some-payload"
                    )
                self.assertFalse(vm_mock.called)
                self.assertFalse(self.app.save.called)<|MERGE_RESOLUTION|>--- conflicted
+++ resolved
@@ -341,81 +341,50 @@
         self.assertEqual(value, expected)
 
     def test_028_vm_property_get_list(self):
-        self.vm.features['ipv6'] = '1'
+        self.vm.features["ipv6"] = "1"
         self.vm.provides_network = True
         value = self.call_mgmt_func(
-<<<<<<< HEAD
             b"admin.vm.property.Get", b"test-vm1", b"dns"
         )
         self.assertEqual(value, "default=True type=str 10.139.1.1 10.139.1.2")
-=======
-            b'admin.vm.property.Get',
-            b'test-vm1',
-            b'dns')
-        self.assertEqual(value, 'default=True type=str 10.139.1.1 10.139.1.2')
-        value = self.call_mgmt_func(
-            b'admin.vm.property.Get',
-            b'test-vm1',
-            b'dns6')
-        self.assertEqual(value, 'default=True type=str ')
-        self.vm.features['supported-feature.ipv6dns'] = '1'
-        value = self.call_mgmt_func(
-            b'admin.vm.property.Get',
-            b'test-vm1',
-            b'dns6')
-        self.assertEqual(value, 'default=True type=str fd09:24ef:4179::a8b:1 fd09:24ef:4179::a8b:2')
->>>>>>> ced192c6
+        value = self.call_mgmt_func(
+            b"admin.vm.property.Get", b"test-vm1", b"dns6"
+        )
+        self.assertEqual(value, "default=True type=str ")
+        self.vm.features["supported-feature.ipv6dns"] = "1"
+        value = self.call_mgmt_func(
+            b"admin.vm.property.Get", b"test-vm1", b"dns6"
+        )
+        self.assertEqual(value, "default=True type=str fd09:24ef:4179::a8b:1 fd09:24ef:4179::a8b:2")
 
     def test_029_vm_property_get_list_none(self):
-        self.vm.features['ipv6'] = '1'
-        value = self.call_mgmt_func(
-<<<<<<< HEAD
-            b"admin.vm.property.Get", b"test-vm1", b"dns"
+        self.vm.features["ipv6"] = "1"
+        value = self.call_mgmt_func(
+            b"admin.vm.property.Get", b"test-vm1", b"dns6"
         )
         self.assertEqual(value, "default=True type=str ")
-=======
-            b'admin.vm.property.Get',
-            b'test-vm1',
-            b'dns')
-        self.assertEqual(value, 'default=True type=str ')
-        value = self.call_mgmt_func(
-            b'admin.vm.property.Get',
-            b'test-vm1',
-            b'dns6')
-        self.assertEqual(value, 'default=True type=str ')
-        self.vm.features['supported-feature.ipv6dns'] = '1'
-        value = self.call_mgmt_func(
-            b'admin.vm.property.Get',
-            b'test-vm1',
-            b'dns6')
-        self.assertEqual(value, 'default=True type=str ')
->>>>>>> ced192c6
+        self.vm.features["supported-feature.ipv6dns"] = "1"
+        value = self.call_mgmt_func(
+            b"admin.vm.property.Get", b"test-vm1", b"dns6"
+        )
+        self.assertEqual(value, "default=True type=str ")
 
     def test_029_vm_property_get_list_default(self):
-        self.vm.features['ipv6'] = '1'
+        self.vm.features["ipv6"] = "1"
         self.vm.provides_network = True
         value = self.call_mgmt_func(
-<<<<<<< HEAD
             b"admin.vm.property.GetDefault", b"test-vm1", b"dns"
         )
         self.assertEqual(value, "type=str 10.139.1.1 10.139.1.2")
-=======
-            b'admin.vm.property.GetDefault',
-            b'test-vm1',
-            b'dns')
-        self.assertEqual(value, 'type=str 10.139.1.1 10.139.1.2')
-        value = self.call_mgmt_func(
-            b'admin.vm.property.GetDefault',
-            b'test-vm1',
-            b'dns6')
-        self.assertEqual(value, 'type=str ')
-        self.vm.features['supported-feature.ipv6dns'] = '1'
-        value = self.call_mgmt_func(
-            b'admin.vm.property.GetDefault',
-            b'test-vm1',
-            b'dns6')
-        self.assertEqual(value, 'type=str fd09:24ef:4179::a8b:1 fd09:24ef:4179::a8b:2')
->>>>>>> ced192c6
+        value = self.call_mgmt_func(
+            b"admin.vm.property.Get", b"test-vm1", b"dns6"
+        )
+        self.assertEqual(value, "type=str ")
+        self.vm.features["supported-feature.ipv6dns"] = "1"
+        value = self.call_mgmt_func(
+            b"admin.vm.property.Get", b"test-vm1", b"dns6"
+        )
+        self.assertEqual(value, "type=str fd09:24ef:4179::a8b:1 fd09:24ef:4179::a8b:2")
 
     def test_030_vm_property_set_vm(self):
         netvm = self.app.add_new_vm(
