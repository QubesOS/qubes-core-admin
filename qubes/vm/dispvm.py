--- conflicted
+++ resolved
@@ -21,13 +21,8 @@
 
 ''' A disposable vm implementation '''
 
-<<<<<<< HEAD
-=======
-import copy
-
 import asyncio
 
->>>>>>> 1e45d297
 import qubes.vm.qubesvm
 import qubes.vm.appvm
 import qubes.config
