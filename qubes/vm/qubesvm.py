--- conflicted
+++ resolved
@@ -2788,18 +2788,13 @@
                 )
             self.untrusted_qdb.write("/qubes-netvm-netmask", str(self.netmask))
 
-<<<<<<< HEAD
             for i, addr in zip(("primary", "secondary"), self.dns):
                 self.untrusted_qdb.write("/qubes-netvm-{}-dns".format(i), addr)
-=======
-            for i, addr in zip(('primary', 'secondary'), self.dns):
-                self.untrusted_qdb.write('/qubes-netvm-{}-dns'.format(i), \
-                                         str(addr))
             if self.dns6:  # pylint: disable=using-constant-test
-                for i, addr in zip(('primary', 'secondary'), self.dns6):
-                    self.untrusted_qdb.write('/qubes-netvm-{}-dns6'.format(i), \
-                                             str(addr))
->>>>>>> ced192c6
+                for i, addr in zip(("primary", "secondary"), self.dns6):
+                    self.untrusted_qdb.write(
+                        "/qubes-netvm-{}-dns6".format(i), str(addr)
+                    )
 
         if self.netvm is not None:
             self.untrusted_qdb.write("/qubes-mac", str(self.mac))
@@ -2817,19 +2812,16 @@
             if self.visible_ip6:  # pylint: disable=using-constant-test
                 self.untrusted_qdb.write("/qubes-ip6", str(self.visible_ip6))
             if self.visible_gateway6:  # pylint: disable=using-constant-test
-<<<<<<< HEAD
                 self.untrusted_qdb.write(
                     "/qubes-gateway6", str(self.visible_gateway6)
                 )
-=======
-                self.untrusted_qdb.write('/qubes-gateway6',
-                                         str(self.visible_gateway6))
-            if self.dns6 and self.netvm.features.check_with_netvm('ipv6', \
-                             False):  # pylint: disable=using-constant-test
-                for i, addr in zip(('primary', 'secondary'), self.dns6):
-                    self.untrusted_qdb.write('/qubes-{}-dns6'.format(i), \
-                                             str(addr))
->>>>>>> ced192c6
+            if (self.dns6
+              and self.netvm.features.check_with_netvm("ipv6", False)
+            ):
+                for i, addr in zip(("primary", "secondary"), self.dns6):
+                    self.untrusted_qdb.write(
+                        "/qubes-{}-dns6".format(i), str(addr)
+                    )
 
         tzname = qubes.utils.get_timezone()
         if tzname and not self.features.check_with_template(
