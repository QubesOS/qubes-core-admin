#
# The Qubes OS Project, https://www.qubes-os.org/
#
# Copyright (C) 2010-2015  Joanna Rutkowska <joanna@invisiblethingslab.com>
# Copyright (C) 2013-2015  Marek Marczykowski-Górecki
#                              <marmarek@invisiblethingslab.com>
# Copyright (C) 2014-2015  Wojtek Porczyk <woju@invisiblethingslab.com>
#
# This library is free software; you can redistribute it and/or
# modify it under the terms of the GNU Lesser General Public
# License as published by the Free Software Foundation; either
# version 2.1 of the License, or (at your option) any later version.
#
# This library is distributed in the hope that it will be useful,
# but WITHOUT ANY WARRANTY; without even the implied warranty of
# MERCHANTABILITY or FITNESS FOR A PARTICULAR PURPOSE.  See the GNU
# Lesser General Public License for more details.
#
# You should have received a copy of the GNU Lesser General Public
# License along with this library; if not, see <https://www.gnu.org/licenses/>.
#

import asyncio
import base64
import grp
import re
import os
import os.path
import shutil
import string
import subprocess
import uuid

import libvirt  # pylint: disable=import-error
import lxml

import qubes
import qubes.config
import qubes.exc
import qubes.storage
import qubes.utils
import qubes.vm
import qubes.vm.mix.net

qmemman_present = False
try:
    import qubes.qmemman.client  # pylint: disable=wrong-import-position

    qmemman_present = True
except ImportError:
    pass

# overhead of per-qube/per-vcpu Xen structures,
# taken from OpenStack nova/virt/xenapi/driver.py
# see https://wiki.openstack.org/wiki/XenServer/Overhead
# add an extra MB because Nova rounds up to MBs
MEM_OVERHEAD_BASE = (3 + 1) * 1024 * 1024
MEM_OVERHEAD_PER_VCPU = 3 * 1024 * 1024 / 2


def _setter_kernel(self, prop, value):
    """ Helper for setting the domain kernel and running sanity checks on it.
    """  # pylint: disable=unused-argument
    if not value:
        return ''
    value = str(value)
    if '/' in value:
        raise qubes.exc.QubesPropertyValueError(
            self, prop, value,
            'Kernel name cannot contain \'/\'')
    return value


def _setter_kernelopts(self, prop, value):
    """Helper for setting the domain kernelopts and running sanity checks on it.
    """
    if not value:
        return ''
    value = str(value)
    # At least some parts of the Xen boot ABI limits the cmdline to 1024 chars.
    # Limit it here to 512 chars, to leave some space for kernelopts_common
    # and still be safe also against off-by-one errors.
    if len(value) > 512:
        raise qubes.exc.QubesPropertyValueError(
            self, prop, value,
            'Kernelopts value too long (512 chars max)')
    return value


def _setter_positive_int(self, prop, value):
    """ Helper for setting a positive int. Checks that the int is > 0 """
    # pylint: disable=unused-argument
    value = int(value)
    if value <= 0:
        raise ValueError('Value must be positive')
    return value


def _setter_non_negative_int(self, prop, value):
    """ Helper for setting a positive int. Checks that the int is >= 0 """
    # pylint: disable=unused-argument
    value = int(value)
    if value < 0:
        raise ValueError('Value must be positive or zero')
    return value


def _setter_default_user(self, prop, value):
    """ Helper for setting default user """
    value = str(value)
    # specifically forbid: ':', ' ', """, '"'
    allowed_chars = string.ascii_letters + string.digits + '_-+,.'
    if not all(c in allowed_chars for c in value):
        raise qubes.exc.QubesPropertyValueError(
            self, prop, value,
            'Username can contain only those characters: ' + allowed_chars)
    return value


def _setter_virt_mode(self, prop, value):
    value = str(value)
    value = value.lower()
    if value not in ('hvm', 'pv', 'pvh'):
        raise qubes.exc.QubesPropertyValueError(
            self, prop, value,
            'Invalid virtualization mode, supported values: hvm, pv, pvh')
    if value == 'pvh' and list(self.devices['pci'].persistent()):
        raise qubes.exc.QubesPropertyValueError(
            self, prop, value,
            "pvh mode can't be set if pci devices are attached")
    return value


def _setter_kbd_layout(self, prop, value):
    untrusted_xkb_layout = value.split('+')
    if len(untrusted_xkb_layout) != 3:
        raise qubes.exc.QubesPropertyValueError(
            self, prop, value, "invalid number of keyboard layout parameters")

    untrusted_layout = untrusted_xkb_layout[0]
    untrusted_variant = untrusted_xkb_layout[1]
    untrusted_options = untrusted_xkb_layout[2]

    re_variant = r'^[a-zA-Z0-9-_]*$'
    re_options = r'^[a-zA-Z0-9-_:,]*$'

    if not untrusted_layout.isalpha():
        raise qubes.exc.QubesPropertyValueError(
            self, prop, value, "Invalid keyboard layout provided")
    if not re.match(re_variant, untrusted_variant):
        raise qubes.exc.QubesPropertyValueError(
            self, prop, value, "Invalid layout variant provided")
    if not re.match(re_options, untrusted_options):
        raise qubes.exc.QubesPropertyValueError(
            self, prop, value, "Invalid layout options provided")

    return value


def _default_virt_mode(self):
    if self.devices['pci'].persistent():
        return 'hvm'
    try:
        return self.template.virt_mode
    except AttributeError:
        return 'pvh'


def _default_with_template(prop, default):
    """Return a callable for 'default' argument of a property. Use a value
    from a template (if any), otherwise *default*
    """

    def _func(self):
        try:
            return getattr(self.template, prop)
        except AttributeError:
            if callable(default):
                return default(self)
            return default

    return _func


def _default_maxmem(self):
    # first check for any reason to _not_ enable qmemman
    if not self.is_memory_balancing_possible():
        return 0

    # Linux specific cap: max memory can't scale beyond 10.79*init_mem
    # see https://groups.google.com/forum/#!topic/qubes-devel/VRqkFj1IOtA
    if self.features.get('os', None) == 'Linux':
        default_maxmem = self.memory * 10
    else:
        default_maxmem = 4000

    # don't use default larger than half of physical ram
    default_maxmem = min(default_maxmem,
                         int(self.app.host.memory_total / 1024 / 2))

    return _default_with_template('maxmem', default_maxmem)(self)


def _default_kernelopts(self):
    """
    Return default kernel options for the given kernel. If kernel directory
    contains 'default-kernelopts-{pci,nopci}.txt' file, use that. Otherwise
    use built-in defaults.
    For qubes without PCI devices, kernelopts of qube's template are
    considered (for template-based qubes).
    """
    if not self.kernel:
        return ''
    if 'kernel' in self.volumes:
        kernels_dir = self.storage.kernels_dir
    else:
        kernels_dir = os.path.join(
            qubes.config.system_path['qubes_kernels_base_dir'],
            self.kernel)
    pci = bool(list(self.devices['pci'].persistent()))
    if pci:
        path = os.path.join(kernels_dir, 'default-kernelopts-pci.txt')
    else:
        try:
            return self.template.kernelopts
        except AttributeError:
            pass
        path = os.path.join(kernels_dir, 'default-kernelopts-nopci.txt')
    if os.path.exists(path):
        with open(path) as f_kernelopts:
            return f_kernelopts.read().strip()
    else:
        return (qubes.config.defaults['kernelopts_pcidevs'] if pci else
                qubes.config.defaults['kernelopts'])


class QubesVM(qubes.vm.mix.net.NetVMMixin, qubes.vm.BaseVM):
    """Base functionality of Qubes VM shared between all VMs.

    The following events are raised on this class or its subclasses:

        .. event:: domain-init (subject, event)

            Fired at the end of class' constructor.

            :param subject: Event emitter (the qube object)
            :param event: Event name (``'domain-init'``)

        .. event:: domain-load (subject, event)

            Fired after the qube was loaded from :file:`qubes.xml`

            :param subject: Event emitter (the qube object)
            :param event: Event name (``'domain-loaded'``)

        .. event:: domain-pre-start \
                (subject, event, start_guid, mem_required)

            Fired at the beginning of :py:meth:`start` method.

            Handler for this event can be asynchronous (a coroutine).

            :param subject: Event emitter (the qube object)
            :param event: Event name (``'domain-pre-start'``)

            *other arguments are as in :py:meth:`start`*

        .. event:: domain-spawn (subject, event, start_guid)

            Fired after creating libvirt domain.

            :param subject: Event emitter (the qube object)
            :param event: Event name (``'domain-spawn'``)

            Handler for this event can be asynchronous (a coroutine).

            *other arguments are as in :py:meth:`start`*

        .. event:: domain-start (subject, event, start_guid)

            Fired at the end of :py:meth:`start` method.

            Handler for this event can be asynchronous (a coroutine).

            :param subject: Event emitter (the qube object)
            :param event: Event name (``'domain-start'``)

            *other arguments are as in :py:meth:`start`*

        .. event:: domain-start-failed (subject, event, reason)

            Fired when :py:meth:`start` method fails.
            *reason* argument is a textual error message.

            Handler for this event can be asynchronous (a coroutine).

            :param subject: Event emitter (the qube object)
            :param event: Event name (``'domain-start-failed'``)

        .. event:: domain-paused (subject, event)

            Fired when the domain has been paused.

            :param subject: Event emitter (the qube object)
            :param event: Event name (``'domain-paused'``)

        .. event:: domain-unpaused (subject, event)

            Fired when the domain has been unpaused.

            :param subject: Event emitter (the qube object)
            :param event: Event name (``'domain-unpaused'``)

        .. event:: domain-stopped (subject, event)

            Fired when domain has been stopped.

            This event is emitted before ``'domain-shutdown'`` and will trigger
            the cleanup in QubesVM. So if you require that the cleanup has
            already run use ``'domain-shutdown'``.

            Note that you can receive this event as soon as you received
            ``'domain-pre-start'``. This also can be emitted in case of a
            startup failure, before or after ``'domain-start-failed'``.

            Handler for this event can be asynchronous (a coroutine).

            :param subject: Event emitter (the qube object)
            :param event: Event name (``'domain-stopped'``)

        .. event:: domain-shutdown (subject, event)

            Fired when domain has been shut down. It is generated after
            ``'domain-stopped'``.

            Note that you can receive this event as soon as you received
            ``'domain-pre-start'``. This also can be emitted in case of a
            startup failure, before or after ``'domain-start-failed'``.

            Handler for this event can be asynchronous (a coroutine).

            :param subject: Event emitter (the qube object)
            :param event: Event name (``'domain-shutdown'``)

        .. event:: domain-pre-shutdown (subject, event, force)

            Fired at the beginning of :py:meth:`shutdown` method.

            Handler for this event can be asynchronous (a coroutine).

            :param subject: Event emitter (the qube object)
            :param event: Event name (``'domain-pre-shutdown'``)
            :param force: If the shutdown is to be forceful

        .. event:: domain-shutdown-failed (subject, event, reason)

            Fired when ``domain-pre-shutdown`` event was sent, but the actual
            shutdown operation failed. It can be caused by other
            ``domain-pre-shutdown`` handler blocking the operation with an
            exception, or a shutdown timeout.

            Handler for this event can be asynchronous (a coroutine).

            :param subject: Event emitter (the qube object)
            :param event: Event name (``'domain-shutdown-failed'``)
            :param reason: Error message

        .. event:: domain-cmd-pre-run (subject, event, start_guid)

            Fired at the beginning of :py:meth:`run_service` method.

            Handler for this event can be asynchronous (a coroutine).

            :param subject: Event emitter (the qube object)
            :param event: Event name (``'domain-cmd-pre-run'``)
            :param start_guid: If the gui daemon can be started

        .. event:: domain-create-on-disk (subject, event)

            Fired at the end of :py:meth:`create_on_disk` method.

            Handler for this event can be asynchronous (a coroutine).

            :param subject: Event emitter (the qube object)
            :param event: Event name (``'domain-create-on-disk'``)

        .. event:: domain-remove-from-disk (subject, event)

            Fired at the beginning of :py:meth:`remove_from_disk` method, before
            the qube directory is removed.

            Handler for this event can be asynchronous (a coroutine).

            :param subject: Event emitter (the qube object)
            :param event: Event name (``'domain-remove-from-disk'``)

        .. event:: domain-clone-files (subject, event, src)

            Fired at the end of :py:meth:`clone_disk_files` method.

            Handler for this event can be asynchronous (a coroutine).

            :param subject: Event emitter (the qube object)
            :param event: Event name (``'domain-clone-files'``)
            :param src: source qube

        .. event:: domain-verify-files (subject, event)

            Fired at the end of :py:meth:`clone_disk_files` method.

            :param subject: Event emitter (the qube object)
            :param event: Event name (``'domain-verify-files'``)

            If you think some files are missing or damaged, raise an exception.

        .. event:: domain-is-fully-usable (subject, event)

            Fired at the end of :py:meth:`clone_disk_files` method.

            :param subject: Event emitter (the qube object)
            :param event: Event name (``'domain-is-fully-usable'``)

            You may ``yield False`` from the handler if you think the qube is
            not fully usable. This will cause the domain to be in "transient"
            state in the domain lifecycle.

        .. event:: domain-qdb-create (subject, event)

            Fired at the end of :py:meth:`create_qdb_entries` method.

            :param subject: Event emitter (the qube object)
            :param event: Event name (``'domain-qdb-create'``)

            This event is a good place to add your custom entries to the qdb.

        .. event:: domain-qdb-change:watched-path (subject, event, path)

            Fired when watched QubesDB entry is changed. See
            :py:meth:`watch_qdb_path`. *watched-path* part of event name is
            what path was registered for watching, *path* in event argument
            is what actually have changed (which may be different if watching a
            directory, i.e. a path with `/` at the end).

            :param subject: Event emitter (the qube object)
            :param event: Event name (``'domain-qdb-change'``)
            :param path: changed QubesDB path

        .. event:: backup-get-files (subject, event)

            Collects additional file to be included in a backup.

            :param subject: Event emitter (the qube object)
            :param event: Event name (``'backup-get-files'``)

            Handlers should yield paths of the files.

        .. event:: domain-restore (subject, event)

            Domain was just restored from backup, although the storage was not
            yet verified and the app object was not yet saved.

            :param subject: Event emitter (the qube object)
            :param event: Event name (``'domain-restore'``)

        .. event:: domain-feature-pre-set:feature (subject, event, feature,
            value [, oldvalue])

            A feature will be changed. This event is fired before value is set.
            If any handler raises an exception, value will not be set.
            *oldvalue* is present only when there was any.

            :param subject: Event emitter (the qube object)
            :param event: Event name (``'domain-feature-pre-set:' feature``)
            :param feature: feature name
            :param value: new value
            :param oldvalue: old value, if any

        .. event:: domain-feature-set:feature (subject, event, feature, value
            [, oldvalue])

            A feature was changed. This event is fired before bare
            `domain-feature-set` event.
            *oldvalue* is present only when there was any.

            :param subject: Event emitter (the qube object)
            :param event: Event name (``'domain-feature-set:' feature``)
            :param feature: feature name
            :param value: new value
            :param oldvalue: old value, if any

        .. event:: domain-feature-delete:feature (subject, event, feature)

            A feature was removed. This event is fired before bare
            `domain-feature-delete` event.

            :param subject: Event emitter (the qube object)
            :param event: Event name (``'domain-feature-delete:' feature``)
            :param feature: feature name

        .. event:: domain-feature-pre-delete:feature (subject, event, feature)

            A feature will be removed. This event is fired before feature is
            removed. If any handler raises an exception,feature will not be
            removed.

            :param subject: Event emitter (the qube object)
            :param event: Event name (``'domain-feature-pre-delete:' feature``)
            :param feature: feature name

        .. event:: domain-tag-add:tag (subject, event, tag)

            A tag was added.

            :param subject: Event emitter (the qube object)
            :param event: Event name (``'domain-tag-add:' tag``)
            :param tag: tag name

        .. event:: domain-tag-delete:tag (subject, event, tag)

            A feature was removed.

            :param subject: Event emitter (the qube object)
            :param event: Event name (``'domain-tag-delete:' tag``)
            :param tag: tag name

        .. event:: features-request (subject, event, *, untrusted_features)

            The domain is performing a features request.

            :param subject: Event emitter (the qube object)
            :param event: Event name (``'features-request'``)
            :param untrusted_features: :py:class:`dict` containing the feature \
            request

            The content of the `untrusted_features` variable is, as the name
            implies, **UNTRUSTED**. The remind this to programmer, the variable
            name has to be exactly as provided.

            It is up to the extensions to decide, what to do with request,
            ranging from plainly ignoring the request to verbatim copy into
            :py:attr:`features` with only minimal sanitisation.

            Handler for this event can be asynchronous (a coroutine).

        .. event:: firewall-changed (subject, event)

            Firewall was changed.

            :param subject: Event emitter (the qube object)
            :param event: Event name (``'firewall-changed'``)

        .. event:: net-domain-connect (subject, event, vm)

            Fired after connecting a domiain to this vm.

            :param subject: Event emitter (the qube object)
            :param event: Event name (``'net-domain-connect'``)
            :param vm: The domain that was just connected.

            On the `vm` object there was probably ``property-set:netvm`` fired
            earlier.

        .. event:: template-postinstall (subject, event)

            Fired on non-template-based domain (TemplateVM, StandaloneVM) when
            it first reports qrexec presence. This happens at the first
            domain startup just after its installation and is suitable for
            performing various post-installation setup.

            Handler for this event can be asynchronous (a coroutine).
    """

    #
    # per-class properties
    #

    #: directory in which domains of this class will reside
    dir_path_prefix = qubes.config.system_path['qubes_appvms_dir']

    #
    # properties loaded from XML
    #
    guivm = qubes.VMProperty('guivm', load_stage=4, allow_none=True,
                             default=(lambda self: self.app.default_guivm),
                             doc='VM used for Gui')

    audiovm = qubes.VMProperty('audiovm', load_stage=4, allow_none=True,
                             default=(lambda self: self.app.default_audiovm),
                             doc='VM used for Audio')

    virt_mode = qubes.property(
        'virt_mode',
        type=str, setter=_setter_virt_mode,
        default=_default_virt_mode,
        doc="""Virtualisation mode: full virtualisation ("HVM"),
            or paravirtualisation ("PV"), or hybrid ("PVH").
             TemplateBasedVMs use its template\'s value by default.""")

    installed_by_rpm = qubes.property(
        'installed_by_rpm',
        type=bool, setter=qubes.property.bool,
        default=False,
        doc="""If this domain's image was installed from package tracked by
            package manager.""")

    memory = qubes.property(
        'memory', type=int,
        setter=_setter_positive_int,
        default=_default_with_template(
            'memory',
            lambda self:
            qubes.config.defaults[
                'hvm_memory' if self.virt_mode == 'hvm' else 'memory']),
        doc='Memory currently available for this VM. TemplateBasedVMs use its '
            'template\'s value by default.')

    maxmem = qubes.property(
        'maxmem', type=int,
        setter=_setter_non_negative_int,
        default=_default_maxmem,
        doc="""Maximum amount of memory available for this VM (for the purpose
            of the memory balancer). Set to 0 to disable memory balancing for
            this qube. TemplateBasedVMs use its template\'s value by default
            (unless memory balancing not supported for this qube).""")

    stubdom_mem = qubes.property(
        'stubdom_mem', type=int,
        setter=_setter_positive_int,
        default=None,
        doc='Memory amount allocated for the stubdom')

    vcpus = qubes.property(
        'vcpus',
        type=int,
        setter=_setter_positive_int,
        default=_default_with_template('vcpus', 2),
        doc='Number of virtual CPUs for a qube. TemplateBasedVMs use its '
            'template\'s value by default.')

    # CORE2: swallowed uses_default_kernel
    kernel = qubes.property(
        'kernel', type=str,
        setter=_setter_kernel,
        default=_default_with_template('kernel',
                                       lambda self: self.app.default_kernel),
        doc='Kernel used by this domain. TemplateBasedVMs use its '
            'template\'s value by default.')

    # CORE2: swallowed uses_default_kernelopts
    # pylint: disable=no-member
    kernelopts = qubes.property(
        'kernelopts', type=str, load_stage=4,
        default=_default_kernelopts,
        setter=_setter_kernelopts,
        doc='Kernel command line passed to domain. TemplateBasedVMs use its '
            'template\'s value by default.')

    debug = qubes.property(
        'debug', type=bool, default=False,
        setter=qubes.property.bool,
        doc='Turns on debugging features.')

    # XXX what this exactly does?
    # XXX shouldn't this go to standalone VM and TemplateVM, and leave here
    #     only plain property?
    default_user = qubes.property(
        'default_user', type=str,
        # pylint: disable=no-member
        default=_default_with_template('default_user',
                                       'user'),
        setter=_setter_default_user,
        doc='Default user to start applications as. TemplateBasedVMs use its '
            'template\'s value by default.')

    qrexec_timeout = qubes.property(
        'qrexec_timeout', type=int,
        default=_default_with_template(
            'qrexec_timeout',
            lambda self: self.app.default_qrexec_timeout),
        setter=_setter_positive_int,
        doc="""Time in seconds after which qrexec connection attempt is deemed
            failed. Operating system inside VM should be able to boot in this
            time.""")

    shutdown_timeout = qubes.property(
        'shutdown_timeout', type=int,
        default=_default_with_template(
            'shutdown_timeout',
            lambda self: self.app.default_shutdown_timeout),
        setter=_setter_positive_int,
        doc="""Time in seconds for shutdown of the VM, after which VM may be
            forcefully powered off. Operating system inside VM should be
            able to fully shutdown in this time.""")

    autostart = qubes.property(
        'autostart', default=False,
        type=bool, setter=qubes.property.bool,
        doc="""Setting this to `True` means that VM should be autostarted on
            dom0 boot.""")

    include_in_backups = qubes.property(
        'include_in_backups',
        default=True,
        type=bool, setter=qubes.property.bool,
        doc='If this domain is to be included in default backup.')

    backup_timestamp = qubes.property(
        'backup_timestamp', default=None,
        type=int,
        doc='Time of last backup of the qube, in seconds since unix epoch')

    default_dispvm = qubes.VMProperty(
        'default_dispvm',
        load_stage=4,
        allow_none=True,
        default=(
            lambda self: self.app.default_dispvm),
        doc='Default VM to be used as Disposable VM for service calls.')

    management_dispvm = qubes.VMProperty(
        'management_dispvm',
        load_stage=4,
        allow_none=True,
        default=_default_with_template(
            'management_dispvm',
            (lambda self: self.app.management_dispvm)),
        doc='Default DVM template for Disposable VM for managing this VM.')

    updateable = qubes.property(
        'updateable',
        default=(lambda self: not hasattr(self, 'template')),
        type=bool,
        setter=qubes.property.forbidden,
        doc='True if this machine may be updated on its own.')

    # for changes in keyboard_layout, see also the same property in AdminVM
    keyboard_layout = qubes.property(
        'keyboard_layout',
        default=(lambda self: getattr(self.guivm, 'keyboard_layout', 'us++')),
        type=str,
        setter=_setter_kbd_layout,
        doc='Keyboard layout for this VM')

    #
    # static, class-wide properties
    #

    #
    # properties not loaded from XML, calculated at run-time
    #

    def __str__(self):
        return self.name

    # VMM-related

    @qubes.stateless_property
    def xid(self):
        """Xen ID.

        Or not Xen, but ID.
        """

        if self.libvirt_domain is None:
            return -1
        try:
            if self.is_running():
                return self.libvirt_domain.ID()

            return -1
        except libvirt.libvirtError as e:
            if e.get_error_code() == libvirt.VIR_ERR_NO_DOMAIN:
                return -1
            self.log.exception('libvirt error code: {!r}'.format(
                e.get_error_code()))
            raise

    @qubes.stateless_property
    def stubdom_xid(self):
        if not self.is_running():
            return -1

        if self.app.vmm.xs is None:
            return -1

        stubdom_xid_str = self.app.vmm.xs.read(
            '', '/local/domain/{}/image/device-model-domid'.format(
                self.xid))
        if stubdom_xid_str is None or not stubdom_xid_str.isdigit():
            return -1

        return int(stubdom_xid_str)

    @property
    def attached_volumes(self):
        result = []
        xml_desc = self.libvirt_domain.XMLDesc()
        xml = lxml.etree.fromstring(xml_desc)
        for disk in xml.xpath("//domain/devices/disk"):
            if disk.find('backenddomain') is not None:
                pool_name = 'p_%s' % disk.find('backenddomain').get('name')
                pool = self.app.pools[pool_name]
                vid = disk.find('source').get('dev').split('/dev/')[1]
                for volume in pool.volumes:
                    if volume.vid == vid:
                        result += [volume]
                        break

        return result + list(self.volumes.values())

    @property
    def libvirt_domain(self):
        """Libvirt domain object from libvirt.

        May be :py:obj:`None`, if libvirt knows nothing about this domain.
        """

        if self._libvirt_domain is not None:
            return self._libvirt_domain

        if self.app.vmm.offline_mode:
            return None

        # XXX _update_libvirt_domain?
        try:
            self._libvirt_domain = self.app.vmm.libvirt_conn.lookupByUUID(
                self.uuid.bytes)
        except libvirt.libvirtError as e:
            if e.get_error_code() == libvirt.VIR_ERR_NO_DOMAIN:
                self._update_libvirt_domain()
            else:
                raise
        return self._libvirt_domain

    @property
    def block_devices(self):
        """ Return all :py:class:`qubes.storage.BlockDevice` for current domain
        for serialization in the libvirt XML template as <disk>.
        """
        for v in self.volumes.values():
            block_dev = v.block_device()
            if block_dev is not None:
                yield block_dev

    @property
    def untrusted_qdb(self):
        """QubesDB handle for this domain."""
        if self._qdb_connection is None:
            if self.is_running():
                import qubesdb  # pylint: disable=import-error
                self._qdb_connection = qubesdb.QubesDB(self.name)
        return self._qdb_connection

    @property
    def dir_path(self):
        """Root directory for files related to this domain"""
        return os.path.join(
            qubes.config.qubes_base_dir,
            self.dir_path_prefix,
            self.name)

    @property
    def conf_file(self):
        return os.path.join(self.dir_path, 'libvirt.xml')

    # network-related

    #
    # constructor
    #

    def __init__(self, app, xml, volume_config=None, **kwargs):
        # migrate renamed properties
        if xml is not None:
            node_hvm = xml.find('./properties/property[@name=\'hvm\']')
            if node_hvm is not None:
                if qubes.property.bool(None, None, node_hvm.text):
                    kwargs['virt_mode'] = 'hvm'
                else:
                    kwargs['virt_mode'] = 'pv'
                node_hvm.getparent().remove(node_hvm)

        super().__init__(app, xml, **kwargs)

        if volume_config is None:
            volume_config = {}

        if hasattr(self, 'volume_config'):
            if xml is not None:
                for node in xml.xpath('volume-config/volume'):
                    name = node.get('name')
                    assert name
                    for key, value in node.items():
                        # pylint: disable=no-member
                        if value == 'True':
                            value = True
                        try:
                            self.volume_config[name][key] = value
                        except KeyError:
                            self.volume_config[name] = {key: value}

            for name, conf in volume_config.items():
                for key, value in conf.items():
                    # pylint: disable=no-member
                    try:
                        self.volume_config[name][key] = value
                    except KeyError:
                        self.volume_config[name] = {key: value}

        elif volume_config:
            raise TypeError(
                'volume_config specified, but {} did not expect that.'.format(
                    self.__class__.__name__))

        # Init private attrs

        self._libvirt_domain = None
        self._qdb_connection = None

        # We assume a fully halted VM here. The 'domain-init' handler will
        # check if the VM is already running.
        self._domain_stopped_event_received = True
        self._domain_stopped_event_handled = True

        self._domain_stopped_future = None

        # Internal lock to ensure ordering between _domain_stopped_coro() and
        # start(). This should not be accessed anywhere else.
        self._domain_stopped_lock = asyncio.Lock()

        if xml is None:
            # we are creating new VM and attributes came through kwargs
            assert hasattr(self, 'qid')
            assert hasattr(self, 'name')

        if xml is None:
            # new qube, disable updates check if requested for new qubes
            # SEE: 1637 when features are done, migrate to plugin
            if not self.app.check_updates_vm:
                self.features['check-updates'] = False

        # will be initialized after loading all the properties

        #: operations which shouldn't happen simultaneously with qube startup
        #  (including another startup of the same qube)
        self.startup_lock = asyncio.Lock()

        # fire hooks
        if xml is None:
            self.events_enabled = True
        self.fire_event('domain-init')

    def close(self):
        if self._qdb_connection is not None:
            self._qdb_connection.close()
            self._qdb_connection = None
        if self._libvirt_domain is not None:
            self._libvirt_domain = None
        super().close()

    def __hash__(self):
        return self.qid

    def __lt__(self, other):
        return self.name < other.name

    def __xml__(self):
        # pylint: disable=no-member
        element = super().__xml__()
        # pylint: enable=no-member

        if hasattr(self, 'volumes'):
            volume_config_node = lxml.etree.Element('volume-config')
            for volume in self.volumes.values():
                volume_config_node.append(volume.__xml__())
            element.append(volume_config_node)

        return element

    #
    # event handlers
    #

    @qubes.events.handler('domain-init', 'domain-load')
    def on_domain_init_loaded(self, event):
        # pylint: disable=unused-argument
        if not hasattr(self, 'uuid'):
            # pylint: disable=attribute-defined-outside-init
            self.uuid = uuid.uuid4()

        # Initialize VM image storage class;
        # it might be already initialized by a recursive call from a child VM
        if self.storage is None:
            self.storage = qubes.storage.Storage(self)

        if not self.app.vmm.offline_mode and self.is_running():
            self.start_qdb_watch()
            self._domain_stopped_event_received = False
            self._domain_stopped_event_handled = False

    @qubes.events.handler('property-set:label')
    def on_property_set_label(self, event, name, newvalue, oldvalue=None):
        # pylint: disable=unused-argument
        # icon is calculated based on label
        self.fire_event('property-reset:icon', name='icon')

    @qubes.events.handler('property-pre-set:kernel')
    def on_property_pre_set_kernel(self, event, name, newvalue, oldvalue=None):
        # pylint: disable=unused-argument
        if not newvalue:
            return
        dirname = os.path.join(
            qubes.config.qubes_base_dir,
            qubes.config.system_path['qubes_kernels_base_dir'],
            newvalue)
        if not os.path.exists(dirname):
            raise qubes.exc.QubesPropertyValueError(
                self, self.property_get_def(name), newvalue,
                'Kernel {!r} not installed'.format(
                    newvalue))
        for filename in ('vmlinuz', 'initramfs'):
            if not os.path.exists(os.path.join(dirname, filename)):
                raise qubes.exc.QubesPropertyValueError(
                    self, self.property_get_def(name), newvalue,
                    'Kernel {!r} not properly installed: '
                    'missing {!r} file'.format(
                        newvalue, filename))

    @qubes.events.handler('property-pre-set:autostart')
    def on_property_pre_set_autostart(self, event, name, newvalue,
                                      oldvalue=None):
        # pylint: disable=unused-argument
        # workaround https://bugzilla.redhat.com/show_bug.cgi?id=1181922
        if newvalue:
            retcode = subprocess.call(
                ["sudo", "ln", "-sf",
                 "/usr/lib/systemd/system/qubes-vm@.service",
                 "/etc/systemd/system/multi-user.target.wants/qubes-vm@"
                 "{}.service".format(self.name)])
        else:
            retcode = subprocess.call(
                ['sudo', 'systemctl', 'disable',
                 'qubes-vm@{}.service'.format(self.name)])
        if retcode:
            raise qubes.exc.QubesException(
                'Failed to set autostart for VM in systemd')

    @qubes.events.handler('property-pre-reset:autostart')
    def on_property_pre_reset_autostart(self, event, name, oldvalue=None):
        # pylint: disable=unused-argument
        if oldvalue:
            retcode = subprocess.call(
                ['sudo', 'systemctl', 'disable',
                 'qubes-vm@{}.service'.format(self.name)])
            if retcode:
                raise qubes.exc.QubesException(
                    'Failed to reset autostart for VM in systemd')

    @qubes.events.handler('domain-remove-from-disk')
    def on_remove_from_disk(self, event, **kwargs):
        # pylint: disable=unused-argument
        if self.autostart:
            subprocess.call(
                ['sudo', 'systemctl', 'disable',
                 'qubes-vm@{}.service'.format(self.name)])

    @qubes.events.handler('domain-create-on-disk')
    def on_create_on_disk(self, event, **kwargs):
        # pylint: disable=unused-argument
        if self.autostart:
            subprocess.call(
                ['sudo', 'systemctl', 'enable',
                 'qubes-vm@{}.service'.format(self.name)])

    #
    # methods for changing domain state
    #

    async def _ensure_shutdown_handled(self):
        """Make sure previous shutdown is fully handled.
        MUST NOT be called when domain is running.
        """
        async with self._domain_stopped_lock:
            # Don't accept any new stopped event's till a new VM has been
            # created. If we didn't received any stopped event or it wasn't
            # handled yet we will handle this in the next lines.
            self._domain_stopped_event_received = True

            if self._domain_stopped_future is not None:
                # Libvirt stopped event was already received, so cancel the
                # future. If it didn't generate the Qubes events yet we
                # will do it below.
                self._domain_stopped_future.cancel()
                self._domain_stopped_future = None

            if not self._domain_stopped_event_handled:
                # No Qubes domain-stopped events have been generated yet.
                # So do this now.

                # Set this immediately such that we don't generate events
                # twice if an exception gets thrown.
                self._domain_stopped_event_handled = True

                await self.fire_event_async('domain-stopped')
                await self.fire_event_async('domain-shutdown')

    async def start(self, start_guid=True, notify_function=None,
              mem_required=None):
        """Start domain

        :param bool start_guid: FIXME
        :param collections.abc.Callable notify_function: FIXME
        :param int mem_required: FIXME
        """

        async with self.startup_lock:
            # check if domain wasn't removed in the meantime
            if self not in self.app.domains:
                raise qubes.exc.QubesVMNotFoundError(self.name)
            # Intentionally not used is_running(): eliminate also "Paused",
            # "Crashed", "Halting"
            if self.get_power_state() != 'Halted':
                return self

            await self._ensure_shutdown_handled()

            self.log.info('Starting {}'.format(self.name))

            try:
                await self.fire_event_async('domain-pre-start',
                                            pre_event=True,
                                            start_guid=start_guid,
                                            mem_required=mem_required)
            except Exception as exc:
                self.log.error('Start failed: %s', str(exc))
                await self.fire_event_async('domain-start-failed',
                                            reason=str(exc))
                raise

            qmemman_client = None
            try:
                for devclass in self.devices:
                    for dev in self.devices[devclass].persistent():
                        if isinstance(dev, qubes.devices.UnknownDevice):
                            raise qubes.exc.QubesException(
                                '{} device {} not available'.format(
                                    devclass, dev))

                if self.virt_mode == 'pvh' and not self.kernel:
                    raise qubes.exc.QubesException(
                        'virt_mode PVH require kernel to be set')
                await self.storage.verify()

                if self.netvm is not None:
                    # pylint: disable = no-member
                    if self.netvm.qid != 0:
                        if not self.netvm.is_running():
                            await self.netvm.start(
                                start_guid=start_guid,
                                notify_function=notify_function)

                qmemman_client = await asyncio.get_event_loop(). \
                    run_in_executor(None, self.request_memory, mem_required)

                await self.storage.start()

            except Exception as exc:
                self.log.error('Start failed: %s', str(exc))
                # let anyone receiving domain-pre-start know that startup failed
                await self.fire_event_async('domain-start-failed',
                                            reason=str(exc))
                if qmemman_client:
                    qmemman_client.close()
                raise

            try:
                self._update_libvirt_domain()

                self.libvirt_domain.createWithFlags(
                    libvirt.VIR_DOMAIN_START_PAUSED)

                # the above allocates xid, lets announce that
                self.fire_event('property-reset:xid', name='xid')
                self.fire_event('property-reset:stubdom_xid',
                                name='stubdom_xid')
                self.fire_event('property-reset:start_time', name='start_time')
            except libvirt.libvirtError as exc:
                # missing IOMMU?
                if self.virt_mode == 'hvm' and \
                        list(self.devices['pci'].persistent()) and \
                        not self.app.host.is_iommu_supported():
                    exc = qubes.exc.QubesException(
                        'Failed to start an HVM qube with PCI devices assigned '
                        '- hardware does not support IOMMU/VT-d/AMD-Vi')
                self.log.error('Start failed: %s', str(exc))
                await self.fire_event_async('domain-start-failed',
                                            reason=str(exc))
                await self.storage.stop()
                raise exc
            except Exception as exc:
                self.log.error('Start failed: %s', str(exc))
                # let anyone receiving domain-pre-start know that startup failed
                await self.fire_event_async('domain-start-failed',
                                            reason=str(exc))
                await self.storage.stop()
                raise

            finally:
                if qmemman_client:
                    qmemman_client.close()

            self._domain_stopped_event_received = False
            self._domain_stopped_event_handled = False

            try:
                await self.fire_event_async('domain-spawn',
                                            start_guid=start_guid)

                self.log.info('Setting Qubes DB info for the VM')
                await self.start_qubesdb()
                self.create_qdb_entries()
                self.start_qdb_watch()

                self.log.warning('Activating the {} VM'.format(self.name))
                self.libvirt_domain.resume()

<<<<<<< HEAD
                if self.virt_mode == 'hvm' and \
                    self.features.check_with_template('stubdom-qrexec', False):
                    yield from self.start_qrexec_daemon(stubdom=True)
                yield from self.start_qrexec_daemon()
=======
                await self.start_qrexec_daemon()
>>>>>>> df6407f5

                await self.fire_event_async('domain-start',
                                            start_guid=start_guid)

            except Exception as exc:  # pylint: disable=bare-except
                self.log.error('Start failed: %s', str(exc))
                # This avoids losing the exception if an exception is
                # raised in self._kill_locked(), because the vm is not
                # running or paused
                try:
                    await self._kill_locked()
                except qubes.exc.QubesVMNotStartedError:
                    pass

                # let anyone receiving domain-pre-start know that startup failed
                await self.fire_event_async('domain-start-failed',
                                            reason=str(exc))
                raise

        return self

    def on_libvirt_domain_stopped(self):
        """ Handle VIR_DOMAIN_EVENT_STOPPED events from libvirt.

        This is not a Qubes event handler. Instead we do some sanity checks
        and synchronization with start() and then emits Qubes events.
        """

        state = self.get_power_state()
        if state not in ['Halted', 'Crashed', 'Dying']:
            self.log.warning('Stopped event from libvirt received,'
                             ' but domain is in state {}!'.format(state))
            # ignore this unexpected event
            return

        if self._domain_stopped_event_received:
            # ignore this event - already triggered by shutdown(), kill(),
            # or subsequent start()
            return

        self._domain_stopped_event_received = True
        self._domain_stopped_future = \
            asyncio.ensure_future(self._domain_stopped_coro())

    async def _domain_stopped_coro(self):
        async with self._domain_stopped_lock:
            assert not self._domain_stopped_event_handled

            # Set this immediately such that we don't generate events twice if
            # an exception gets thrown.
            self._domain_stopped_event_handled = True

            while self.get_power_state() == 'Dying':
                await asyncio.sleep(0.25)
            await self.fire_event_async('domain-stopped')
            await self.fire_event_async('domain-shutdown')

    @qubes.events.handler('domain-stopped')
    @asyncio.coroutine
    def on_domain_stopped(self, _event, **_kwargs):
        """Cleanup after domain was stopped"""
        try:
            yield from self.storage.stop()
        except qubes.storage.StoragePoolException:
            self.log.exception('Failed to stop storage for domain %s',
                               self.name)
        self.fire_event('property-reset:xid', name='xid')
        self.fire_event('property-reset:stubdom_xid', name='stubdom_xid')
        self.fire_event('property-reset:start_time', name='start_time')

    async def shutdown(self, force=False, wait=False, timeout=None):
        """Shutdown domain.

        :param force: ignored
        :param wait: wait for shutdown to complete
        :param timeout: shutdown wait timeout (for *wait*=True), defaults to
        :py:attr:`shutdown_timeout`
        :raises qubes.exc.QubesVMNotStartedError: \
            when domain is already shut down.
        """

        if self.is_halted():
            raise qubes.exc.QubesVMNotStartedError(self)

        try:
            await self.fire_event_async('domain-pre-shutdown',
                                        pre_event=True, force=force)

            self.libvirt_domain.shutdown()

            if wait:
                if timeout is None:
                    timeout = self.shutdown_timeout
                while timeout > 0 and not self.is_halted():
                    await asyncio.sleep(0.25)
                    timeout -= 0.25
                async with self.startup_lock:
                    if self.is_halted():
                        # make sure all shutdown tasks are completed
                        await self._ensure_shutdown_handled()
                    else:
                        raise qubes.exc.QubesVMShutdownTimeoutError(self)
        except Exception as ex:
            await self.fire_event_async('domain-shutdown-failed',
                                        reason=str(ex))
            raise

        return self

    async def kill(self):
        """Forcefully shutdown (destroy) domain.

        :raises qubes.exc.QubesVMNotStartedError: \
            when domain is already shut down.
        """

        if not self.is_running() and not self.is_paused():
            raise qubes.exc.QubesVMNotStartedError(self)

        async with self.startup_lock:
            await self._kill_locked()

        return self

    @asyncio.coroutine
    def _kill_locked(self):
        """Forcefully shutdown (destroy) domain.

        This function needs to be called with self.startup_lock held."""
        try:
            self.libvirt_domain.destroy()
        except libvirt.libvirtError as e:
            if e.get_error_code() == libvirt.VIR_ERR_OPERATION_INVALID:
                raise qubes.exc.QubesVMNotStartedError(self)
            raise

        # make sure all shutdown tasks are completed
        yield from self._ensure_shutdown_handled()

    @asyncio.coroutine
    def suspend(self):
        """Suspend (pause) domain.

        :raises qubes.exc.QubesVMNotRunnignError: \
            when domain is already shut down.
        """

        if not self.is_running() and not self.is_paused():
            raise qubes.exc.QubesVMNotRunningError(self)

        if list(self.devices['pci'].attached()):
            if self.features.check_with_template('qrexec', False):
                yield from self.run_service_for_stdio('qubes.SuspendPre',
                                                      user='root')
            self.libvirt_domain.pMSuspendForDuration(
                libvirt.VIR_NODE_SUSPEND_TARGET_MEM, 0, 0)
        else:
            self.libvirt_domain.suspend()

        return self

    @asyncio.coroutine
    def pause(self):
        """Pause (suspend) domain."""

        if not self.is_running():
            raise qubes.exc.QubesVMNotRunningError(self)

        self.libvirt_domain.suspend()

        return self

    @asyncio.coroutine
    def resume(self):
        """Resume suspended domain.

        :raises qubes.exc.QubesVMNotSuspendedError: when machine is not paused
        :raises qubes.exc.QubesVMError: when machine is suspended
        """

        # pylint: disable=not-an-iterable
        if self.get_power_state() == "Suspended":
            self.libvirt_domain.pMWakeup()
            if self.features.check_with_template('qrexec', False):
                yield from self.run_service_for_stdio('qubes.SuspendPost',
                                                      user='root')
        else:
            yield from self.unpause()

        return self

    @asyncio.coroutine
    def unpause(self):
        """Resume (unpause) a domain"""
        if not self.is_paused():
            raise qubes.exc.QubesVMNotPausedError(self)

        self.libvirt_domain.resume()

        return self

    async def run_service(self, service, source=None, user=None, stubdom=False,
                    filter_esc=False, autostart=False, gui=False, **kwargs):
        """Run service on this VM

        :param str service: service name
        :param qubes.vm.qubesvm.QubesVM source: source domain as presented to
            this VM
        :param str user: username to run service as
        :param bool filter_esc: filter escape sequences to protect terminal \
            emulator
        :param bool autostart: if :py:obj:`True`, machine will be started if \
            it is not running
        :param bool gui: when autostarting, also start gui daemon
        :rtype: asyncio.subprocess.Process

        .. note::
            User ``root`` is redefined to ``SYSTEM`` in the Windows agent code
        """

        # UNSUPPORTED from previous incarnation:
        #   localcmd, wait, passio*, notify_function, `-e` switch
        #
        # - passio* and friends depend on params to command (like in stdlib)
        # - the filter_esc is orthogonal to passio*
        # - input: see run_service_for_stdio
        # - wait has no purpose since this is asynchronous
        # - notify_function is gone

        source = 'dom0' if source is None else self.app.domains[source].name

        name = self.name + '-dm' if stubdom else self.name

        if user is None:
            user = self.default_user

        if self.is_paused():
            # XXX what about autostart?
            raise qubes.exc.QubesVMNotRunningError(
                self, 'Domain {!r} is paused'.format(self.name))
        if not self.is_running():
            if not autostart:
                raise qubes.exc.QubesVMNotRunningError(self)
            await self.start(start_guid=gui)

        if not self.is_qrexec_running(stubdom=stubdom):
            raise qubes.exc.QubesVMError(
                self, 'Domain {!r}: qrexec not connected'.format(name))

        await self.fire_event_async('domain-cmd-pre-run', pre_event=True,
                                    start_guid=gui)

        return await asyncio.create_subprocess_exec(
            qubes.config.system_path['qrexec_client_path'],
            '-d', str(name),
            *(('-t', '-T') if filter_esc else ()),
            '{}:QUBESRPC {} {}'.format(user, service, source),
            **kwargs)

    async def run_service_for_stdio(self, *args, input=None, **kwargs):
        """Run a service, pass an optional input and return (stdout, stderr).

        Raises an exception if return code != 0.

        *args* and *kwargs* are passed verbatim to :py:meth:`run_service`.

        .. warning::
            There are some combinations if stdio-related *kwargs*, which are
            not filtered for problems originating between the keyboard and the
            chair.
        """  # pylint: disable=redefined-builtin

        kwargs.setdefault('stdin', subprocess.PIPE)
        kwargs.setdefault('stdout', subprocess.PIPE)
        kwargs.setdefault('stderr', subprocess.PIPE)
        if kwargs['stdin'] == subprocess.PIPE and input is None:
            # workaround for https://bugs.python.org/issue39744
            input = b''
        p = await self.run_service(*args, **kwargs)

        # this one is actually a tuple, but there is no need to unpack it
        stdouterr = await p.communicate(input=input)

        if p.returncode:
            raise subprocess.CalledProcessError(p.returncode,
                                                args[0], *stdouterr)

        return stdouterr

    async def run(self, command, user=None, **kwargs):
        """Run a shell command inside the domain using qrexec.

        This method is a coroutine.
        """  # pylint: disable=redefined-builtin

        if user is None:
            user = self.default_user

        return await asyncio.create_subprocess_exec(
            qubes.config.system_path['qrexec_client_path'],
            '-d', str(self.name),
            '{}:{}'.format(user, command),
            **kwargs)

    async def run_for_stdio(self, *args, input=None, **kwargs):
        """Run a shell command inside the domain using qrexec.

        This method is a coroutine.
        """  # pylint: disable=redefined-builtin

        kwargs.setdefault('stdin', subprocess.PIPE)
        kwargs.setdefault('stdout', subprocess.PIPE)
        kwargs.setdefault('stderr', subprocess.PIPE)
        if kwargs['stdin'] == subprocess.PIPE and input is None:
            # workaround for https://bugs.python.org/issue39744
            input = b''
        p = await self.run(*args, **kwargs)
        stdouterr = await p.communicate(input=input)

        if p.returncode:
            raise subprocess.CalledProcessError(p.returncode,
                                                args[0], *stdouterr)

        return stdouterr

    def is_memory_balancing_possible(self):
        """Check if memory balancing can be enabled.
        Reasons to not enable it:
         - have PCI devices
         - balloon driver not present

        We don't have reliable way to detect the second point, but good
        heuristic is HVM virt_mode (PV and PVH require OS support and it does
        include balloon driver) and lack of qrexec/meminfo-writer service
        support (no qubes tools installed).
        """
        if list(self.devices['pci'].persistent()):
            return False
        if self.virt_mode == 'hvm':
            # if VM announce any supported service
            features_set = set(self.features)
            template = getattr(self, 'template', None)
            while template is not None:
                features_set.update(template.features)
                template = getattr(template, 'template', None)
            supported_services = any(f.startswith('supported-service.')
                                     for f in features_set)
            if (not self.features.check_with_template('qrexec', False) or
                    (supported_services and
                     not self.features.check_with_template(
                         'supported-service.meminfo-writer', False))):
                return False
        return True

    def request_memory(self, mem_required=None):
        if not qmemman_present:
            return None

        if mem_required is None:
            if self.virt_mode == 'hvm':
                if self.stubdom_mem:
                    stubdom_mem = self.stubdom_mem
                else:
                    if self.features.check_with_template('linux-stubdom', True):
                        stubdom_mem = 128  # from libxl_create.c
                    else:
                        stubdom_mem = 28  # from libxl_create.c
                stubdom_mem += 16  # video ram
            else:
                stubdom_mem = 0

            initial_memory = self.memory
            mem_required = int(initial_memory + stubdom_mem) * 1024 * 1024

        qmemman_client = qubes.qmemman.client.QMemmanClient()
        try:
            mem_required_with_overhead = mem_required + MEM_OVERHEAD_BASE \
                                         + self.vcpus * MEM_OVERHEAD_PER_VCPU
            got_memory = qmemman_client.request_memory(
                mem_required_with_overhead)

        except IOError as e:
            raise IOError('Failed to connect to qmemman: {!s}'.format(e))

        if not got_memory:
            qmemman_client.close()
            raise qubes.exc.QubesMemoryError(self)

        return qmemman_client

    @staticmethod
    @asyncio.coroutine
    def start_daemon(*command, input=None, **kwargs):
        """Start a daemon for the VM

        This function take care to run it as appropriate user.

        :param command: command to run (array for
            :py:meth:`subprocess.check_call`)
        :param kwargs: args for :py:meth:`subprocess.check_call`
        :return: None
        """  # pylint: disable=redefined-builtin

        if os.getuid() == 0:
            # try to always have VM daemons running as normal user, otherwise
            # some files (like clipboard) may be created as root and cause
            # permission problems
            qubes_group = grp.getgrnam('qubes')
            command = ['runuser', '-u', qubes_group.gr_mem[0], '--'] + \
                      list(command)
        p = yield from asyncio.create_subprocess_exec(*command, **kwargs)
        stdout, stderr = yield from p.communicate(input=input)
        if p.returncode:
            raise subprocess.CalledProcessError(p.returncode, command,
                                                output=stdout, stderr=stderr)

    @asyncio.coroutine
    def start_qrexec_daemon(self, stubdom=False):
        """Start qrexec daemon.

        :raises OSError: when starting fails.
        """

        self.log.debug('Starting the qrexec daemon')
        if stubdom:
            qrexec_args = [str(self.stubdom_xid), self.name + '-dm', 'root']
        else:
            qrexec_args = [str(self.xid), self.name, self.default_user]

        if not self.debug:
            qrexec_args.insert(0, "-q")

        qrexec_env = os.environ.copy()
        if not self.features.check_with_template('qrexec', False):
            self.log.debug(
                'Starting the qrexec daemon in background, because of features')
            qrexec_env['QREXEC_STARTUP_NOWAIT'] = '1'
        else:
            qrexec_env['QREXEC_STARTUP_TIMEOUT'] = str(self.qrexec_timeout)

        try:
            yield from self.start_daemon(
                qubes.config.system_path['qrexec_daemon_path'], *qrexec_args,
                env=qrexec_env, stderr=subprocess.PIPE)
        except subprocess.CalledProcessError as err:
            if err.returncode == 3:
                raise qubes.exc.QubesVMError(
                    self,
                    'Cannot connect to qrexec agent for {} seconds, '
                    'see /var/log/xen/console/guest-{}.log for details'.format(
                        self.qrexec_timeout, self.name
                    ))
            raise qubes.exc.QubesVMError(
                self, 'qrexec-daemon startup failed: ' + err.stderr.decode())

    @asyncio.coroutine
    def start_qubesdb(self):
        """Start QubesDB daemon.

        :raises OSError: when starting fails.
        """

        # drop old connection to QubesDB, if any
        self._qdb_connection = None

        self.log.info('Starting Qubes DB')
        try:
            yield from self.start_daemon(
                qubes.config.system_path['qubesdb_daemon_path'],
                str(self.xid),
                self.name)
        except subprocess.CalledProcessError:
            raise qubes.exc.QubesException('Cannot execute qubesdb-daemon')

    @asyncio.coroutine
    def create_on_disk(self, pool=None, pools=None):
        """Create files needed for VM.
        """

        self.log.info('Creating directory: {0}'.format(self.dir_path))
        os.makedirs(self.dir_path, mode=0o775, exist_ok=True)

        if pool or pools:
            # pylint: disable=attribute-defined-outside-init
            self.volume_config = _patch_volume_config(self.volume_config, pool,
                                                      pools)
            self.storage = qubes.storage.Storage(self)

        try:
            yield from self.storage.create()
        except:
            try:
                yield from self.storage.remove()
                os.rmdir(self.dir_path)
            except:  # pylint: disable=bare-except
                self.log.exception('failed to cleanup {} after failed VM '
                                   'creation'.format(self.dir_path))
            raise

        # fire hooks
        yield from self.fire_event_async('domain-create-on-disk')

    @asyncio.coroutine
    def remove_from_disk(self):
        """Remove domain remnants from disk."""
        if not self.is_halted():
            raise qubes.exc.QubesVMNotHaltedError(
                "Can't remove VM {!s}, because it's in state {!r}.".format(
                    self, self.get_power_state()))

        # make sure shutdown is handled before removing anything, but only if
        # handling is pending; if not, we may be called from within
        # domain-shutdown event (DispVM._auto_cleanup), which would deadlock
        if not self._domain_stopped_event_handled:
            yield from self._ensure_shutdown_handled()

        yield from self.fire_event_async('domain-remove-from-disk')
        try:
            yield from self.storage.remove()
        finally:
            try:
                # TODO: make it async?
                shutil.rmtree(self.dir_path)
            except FileNotFoundError:
                pass

    @asyncio.coroutine
    def clone_disk_files(self, src, pool=None, pools=None, ):
        """Clone files from other vm.

        :param qubes.vm.qubesvm.QubesVM src: source VM
        """

        # If the current vm name is not a part of `self.app.domains.keys()`,
        # then the current vm is in creation process. Calling
        # `self.is_halted()` at this point, would instantiate libvirt, we want
        # avoid that.
        if self.name in self.app.domains.keys() and not self.is_halted():
            raise qubes.exc.QubesVMNotHaltedError(
                self, 'Cannot clone a running domain {!r}'.format(self.name))

        msg = "Destination {!s} already exists".format(self.dir_path)
        assert not os.path.exists(self.dir_path), msg

        self.log.info('Creating directory: {0}'.format(self.dir_path))
        os.makedirs(self.dir_path, mode=0o775, exist_ok=True)

        if pool or pools:
            # pylint: disable=attribute-defined-outside-init
            self.volume_config = _patch_volume_config(self.volume_config, pool,
                                                      pools)

        self.storage = qubes.storage.Storage(self)
        yield from self.storage.clone(src)
        self.storage.verify()
        assert self.volumes != {}

        # fire hooks
        yield from self.fire_event_async('domain-clone-files', src=src)

    #
    # methods for querying domain state
    #

    # state of the machine

    def get_power_state(self):
        """Return power state description string.

        Return value may be one of those:

        =============== ========================================================
        return value    meaning
        =============== ========================================================
        ``'Halted'``    Machine is not active.
        ``'Transient'`` Machine is running, but does not have :program:`guid`
                        or :program:`qrexec` available.
        ``'Running'``   Machine is ready and running.
        ``'Paused'``    Machine is paused.
        ``'Suspended'`` Machine is S3-suspended.
        ``'Halting'``   Machine is in process of shutting down.
        ``'Dying'``     Machine is still in process of shutting down.
        ``'Crashed'``   Machine crashed and is unusable, probably because of
                        bug in dom0.
        ``'NA'``        Machine is in unknown state (most likely libvirt domain
                        is undefined).
        =============== ========================================================

        FIXME: graph below may be incomplete and wrong. Click on method name to
        see its documentation.

        .. graphviz::

            digraph {
                node [fontname="sans-serif"];
                edge [fontname="mono"];


                Halted;
                NA;
                Dying;
                Crashed;
                Transient;
                Halting;
                Running;
                Paused [color=gray75 fontcolor=gray75];
                Suspended;

                NA -> Halted;
                Halted -> NA [constraint=false];

                Halted -> Transient
                    [xlabel="start()" URL="#qubes.vm.qubesvm.QubesVM.start"];
                Transient -> Running;

                Running -> Halting
                    [xlabel="shutdown()"
                        URL="#qubes.vm.qubesvm.QubesVM.shutdown"
                        constraint=false];
                Halting -> Dying -> Halted [constraint=false];

                /* cosmetic, invisible edges to put rank constraint */
                Dying -> Halting [style="invis"];
                Halting -> Transient [style="invis"];

                Running -> Halted
                    [label="kill()"
                        URL="#qubes.vm.qubesvm.QubesVM.kill"
                        constraint=false];

                Running -> Crashed [constraint=false];
                Crashed -> Halted [constraint=false];

                Running -> Paused
                    [label="pause()" URL="#qubes.vm.qubesvm.QubesVM.pause"
                        color=gray75 fontcolor=gray75];
                Running -> Suspended
                    [label="suspend()" URL="#qubes.vm.qubesvm.QubesVM.suspend"
                        color=gray50 fontcolor=gray50];
                Paused -> Running
                    [label="unpause()" URL="#qubes.vm.qubesvm.QubesVM.unpause"
                        color=gray75 fontcolor=gray75];
                Suspended -> Running
                    [label="resume()" URL="#qubes.vm.qubesvm.QubesVM.resume"
                        color=gray50 fontcolor=gray50];

                Running -> Suspended
                    [label="suspend()" URL="#qubes.vm.qubesvm.QubesVM.suspend"];
                Suspended -> Running
                    [label="resume()" URL="#qubes.vm.qubesvm.QubesVM.resume"];


                { rank=source; Halted NA };
                { rank=same; Transient Halting };
                { rank=same; Crashed Dying };
                { rank=sink; Paused Suspended };
            }

        .. seealso::

            http://wiki.libvirt.org/page/VM_lifecycle
                Description of VM life cycle from the point of view of libvirt.

            https://libvirt.org/html/libvirt-libvirt-domain.html#virDomainState
                Libvirt's enum describing precise state of a domain.
        """  # pylint: disable=too-many-return-statements

        # don't try to define libvirt domain, if it isn't there, VM surely
        # isn't running
        # reason for this "if": allow vm.is_running() in PCI (or other
        # device) extension while constructing libvirt XML
        if self.app.vmm.offline_mode:
            return 'Halted'
        if self._libvirt_domain is None:
            try:
                self._libvirt_domain = self.app.vmm.libvirt_conn.lookupByUUID(
                    self.uuid.bytes)
            except libvirt.libvirtError as e:
                if e.get_error_code() == libvirt.VIR_ERR_NO_DOMAIN:
                    return 'Halted'
                raise

        libvirt_domain = self.libvirt_domain
        if libvirt_domain is None:
            return 'Halted'

        try:
            if libvirt_domain.isActive():
                # pylint: disable=line-too-long
                if libvirt_domain.state()[0] == libvirt.VIR_DOMAIN_PAUSED:
                    return "Paused"
                if libvirt_domain.state()[0] == libvirt.VIR_DOMAIN_CRASHED:
                    return "Crashed"
                if libvirt_domain.state()[0] == libvirt.VIR_DOMAIN_SHUTDOWN:
                    return "Halting"
                if libvirt_domain.state()[0] == libvirt.VIR_DOMAIN_SHUTOFF:
                    return "Dying"
                if libvirt_domain.state()[
                    0] == libvirt.VIR_DOMAIN_PMSUSPENDED:  # nopep8
                    return "Suspended"
                if not self.is_fully_usable():
                    return "Transient"
                return "Running"

            return 'Halted'
        except libvirt.libvirtError as e:
            if e.get_error_code() == libvirt.VIR_ERR_NO_DOMAIN:
                return 'Halted'
            raise

        assert False

    def is_halted(self):
        """ Check whether this domain's state is 'Halted'
            :returns: :py:obj:`True` if this domain is halted, \
                :py:obj:`False` otherwise.
            :rtype: bool
        """
        return self.get_power_state() == 'Halted'

    def is_running(self):
        """Check whether this domain is running.

        :returns: :py:obj:`True` if this domain is started, \
            :py:obj:`False` otherwise.
        :rtype: bool
        """

        if self.app.vmm.offline_mode:
            return False

        # don't try to define libvirt domain, if it isn't there, VM surely
        # isn't running
        # reason for this "if": allow vm.is_running() in PCI (or other
        # device) extension while constructing libvirt XML
        if self._libvirt_domain is None:
            try:
                self._libvirt_domain = self.app.vmm.libvirt_conn.lookupByUUID(
                    self.uuid.bytes)
            except libvirt.libvirtError as e:
                if e.get_error_code() == libvirt.VIR_ERR_NO_DOMAIN:
                    return False
                raise

        return bool(self.libvirt_domain.isActive())

    def is_paused(self):
        """Check whether this domain is paused.

        :returns: :py:obj:`True` if this domain is paused, \
            :py:obj:`False` otherwise.
        :rtype: bool
        """

        return self.libvirt_domain \
               and self.libvirt_domain.state()[0] == libvirt.VIR_DOMAIN_PAUSED

    def is_qrexec_running(self, stubdom=False):
        """Check whether qrexec for this domain is available.

        :returns: :py:obj:`True` if qrexec is running, \
            :py:obj:`False` otherwise.
        :rtype: bool
        """
        if self.xid < 0:  # pylint: disable=comparison-with-callable
            return False
        name = self.name + '-dm' if stubdom else self.name
        return os.path.exists('/var/run/qubes/qrexec.%s' % name)

    def is_fully_usable(self):
        return all(self.fire_event('domain-is-fully-usable'))

    @qubes.events.handler('domain-is-fully-usable')
    def on_domain_is_fully_usable(self, event):
        """Check whether domain is running and sane.

        Currently this checks for running qrexec.
        """  # pylint: disable=unused-argument

        if self.features.check_with_template('qrexec', False):
            # Running gui-daemon implies also VM running
            yield self.is_qrexec_running()
        else:
            yield True

    # memory and disk

    def get_mem(self):
        """Get current memory usage from VM.

        :returns: Memory usage [FIXME unit].
        :rtype: FIXME
        """

        if self.libvirt_domain is None:
            return 0

        try:
            if not self.libvirt_domain.isActive():
                return 0
            return self.libvirt_domain.info()[1]

        except libvirt.libvirtError as e:
            if e.get_error_code() in (
                    # qube no longer exists
                    libvirt.VIR_ERR_NO_DOMAIN,

                    # libxl_domain_info failed (race condition from isActive)
                    libvirt.VIR_ERR_INTERNAL_ERROR):
                return 0

            self.log.exception(
                'libvirt error code: {!r}'.format(e.get_error_code()))
            raise

    def get_mem_static_max(self):
        """Get maximum memory available to VM.

        :returns: Memory limit [FIXME unit].
        :rtype: FIXME
        """

        if self.libvirt_domain is None:
            return 0

        try:
            return self.libvirt_domain.maxMemory()

        except libvirt.libvirtError as e:
            if e.get_error_code() in (
                    # qube no longer exists
                    libvirt.VIR_ERR_NO_DOMAIN,

                    # libxl_domain_info failed (race condition from isActive)
                    libvirt.VIR_ERR_INTERNAL_ERROR):
                return 0

            self.log.exception(
                'libvirt error code: {!r}'.format(e.get_error_code()))
            raise

    def get_cputime(self):
        """Get total CPU time burned by this domain since start.

        :returns: CPU time usage [FIXME unit].
        :rtype: FIXME
        """

        if self.libvirt_domain is None:
            return 0

        if self.libvirt_domain is None:
            return 0
        if not self.libvirt_domain.isActive():
            return 0

        try:
            if not self.libvirt_domain.isActive():
                return 0

            # this does not work, because libvirt
            # return self.libvirt_domain.getCPUStats(
            #      libvirt.VIR_NODE_CPU_STATS_ALL_CPUS, 0)[0]['cpu_time']/10**9

            return self.libvirt_domain.info()[4]

        except libvirt.libvirtError as e:
            if e.get_error_code() in (
                    # qube no longer exists
                    libvirt.VIR_ERR_NO_DOMAIN,

                    # libxl_domain_info failed (race condition from isActive)
                    libvirt.VIR_ERR_INTERNAL_ERROR):
                return 0

            self.log.exception(
                'libvirt error code: {!r}'.format(e.get_error_code()))
            raise

    # miscellanous

    @qubes.stateless_property
    def start_time(self):
        """Tell when machine was started.

        :rtype: float or None
        """
        if not self.is_running():
            return None

        # TODO shouldn't this be qubesdb?
        start_time = self.app.vmm.xs.read('',
                                          '/vm/{}/start_time'.format(self.uuid))
        if start_time != '':
            return float(start_time)

        return None

    @qubes.stateless_property
    def icon(self):
        """freedesktop icon name, suitable for use in
        :py:meth:`PyQt4.QtGui.QIcon.fromTheme`"""
        #  pylint: disable=comparison-with-callable
        raw_icon_name = self.label.name
        if self.klass == 'TemplateVM':
            return 'templatevm-' + raw_icon_name
        if self.klass == 'DispVM':
            return 'dispvm-' + raw_icon_name
        if self.features.get('servicevm', False):
            return 'servicevm-' + raw_icon_name
        return 'appvm-' + raw_icon_name

    @property
    def kernelopts_common(self):
        """Kernel options which should be used in addition to *kernelopts*
        property.

        This is specific to kernel (and initrd if any)
        """
        if not self.kernel:
            return ''
        kernels_dir = self.storage.kernels_dir

        kernelopts_path = os.path.join(kernels_dir,
                                       'default-kernelopts-common.txt')
        if os.path.exists(kernelopts_path):
            with open(kernelopts_path) as f_kernelopts:
                return f_kernelopts.read().rstrip('\n\r')
        else:
            return qubes.config.defaults['kernelopts_common']

    #
    # helper methods
    #

    def relative_path(self, path):
        """Return path relative to py:attr:`dir_path`.

        :param str path: Path in question.
        :returns: Relative path.
        """

        return os.path.relpath(path, self.dir_path)

    def create_qdb_entries(self):
        """Create entries in Qubes DB.
        """
        # pylint: disable=no-member

        self.untrusted_qdb.write('/name', self.name)
        self.untrusted_qdb.write('/type', self.__class__.__name__)
        self.untrusted_qdb.write('/default-user', self.default_user)
        self.untrusted_qdb.write('/qubes-vm-updateable', str(self.updateable))
        self.untrusted_qdb.write('/qubes-vm-persistence',
                                 'full' if self.updateable else 'rw-only')
        self.untrusted_qdb.write('/qubes-debug-mode', str(int(self.debug)))
        try:
            self.untrusted_qdb.write('/qubes-base-template', self.template.name)
        except AttributeError:
            self.untrusted_qdb.write('/qubes-base-template', '')

        self.untrusted_qdb.write('/qubes-random-seed',
                                 base64.b64encode(qubes.utils.urandom(64)))

        if self.provides_network:
            # '/qubes-netvm-network' value is only checked for being non empty
            self.untrusted_qdb.write('/qubes-netvm-network', str(self.gateway))
            self.untrusted_qdb.write('/qubes-netvm-gateway', str(self.gateway))
            if self.gateway6:  # pylint: disable=using-constant-test
                self.untrusted_qdb.write('/qubes-netvm-gateway6',
                                         str(self.gateway6))
            self.untrusted_qdb.write('/qubes-netvm-netmask', str(self.netmask))

            for i, addr in zip(('primary', 'secondary'), self.dns):
                self.untrusted_qdb.write('/qubes-netvm-{}-dns'.format(i), addr)

        if self.netvm is not None:
            self.untrusted_qdb.write('/qubes-mac', str(self.mac))
            self.untrusted_qdb.write('/qubes-ip', str(self.visible_ip))
            self.untrusted_qdb.write('/qubes-netmask',
                                     str(self.visible_netmask))
            self.untrusted_qdb.write('/qubes-gateway',
                                     str(self.visible_gateway))

            for i, addr in zip(('primary', 'secondary'), self.dns):
                self.untrusted_qdb.write('/qubes-{}-dns'.format(i), str(addr))

            if self.visible_ip6:  # pylint: disable=using-constant-test
                self.untrusted_qdb.write('/qubes-ip6', str(self.visible_ip6))
            if self.visible_gateway6:  # pylint: disable=using-constant-test
                self.untrusted_qdb.write('/qubes-gateway6',
                                         str(self.visible_gateway6))

        tzname = qubes.utils.get_timezone()
        if tzname:
            self.untrusted_qdb.write('/qubes-timezone', tzname)

        self.untrusted_qdb.write('/qubes-block-devices', '')
        self.untrusted_qdb.write('/qubes-usb-devices', '')

        # TODO: Currently the whole qmemman is quite Xen-specific, so stay with
        # xenstore for it until decided otherwise
        if qmemman_present:
            self.app.vmm.xs.set_permissions('',
                                            '/local/domain/{}/memory'.format(
                                                self.xid),
                                            [{'dom': self.xid}])

        self.fire_event('domain-qdb-create')

    # TODO async; update this in constructor
    def _update_libvirt_domain(self):
        """Re-initialise :py:attr:`libvirt_domain`."""
        domain_config = self.create_config_file()
        try:
            self._libvirt_domain = self.app.vmm.libvirt_conn.defineXML(
                domain_config)
        except libvirt.libvirtError as e:
            if e.get_error_code() == libvirt.VIR_ERR_OS_TYPE \
                    and e.get_str2() == 'hvm':
                raise qubes.exc.QubesVMError(
                    self,
                    'HVM qubes are not supported on this machine. '
                    'Check BIOS settings for VT-x/AMD-V extensions.')
            raise

    #
    # workshop -- those are to be reworked later
    #

    def get_prefmem(self):
        # TODO: qmemman is still xen specific
        untrusted_meminfo_key = self.app.vmm.xs.read(
            '', '/local/domain/{}/memory/meminfo'.format(self.xid))

        if untrusted_meminfo_key is None or untrusted_meminfo_key == '':
            return 0

        domain = qubes.qmemman.DomainState(self.xid)
        qubes.qmemman.algo.refresh_meminfo_for_domain(
            domain, untrusted_meminfo_key)
        if domain.mem_used is None:
            # apparently invalid xenstore content
            return 0
        domain.memory_maximum = self.get_mem_static_max() * 1024

        return qubes.qmemman.algo.prefmem(domain) / 1024


def _clean_volume_config(config):
    common_attributes = ['name', 'pool', 'size',
                         'rw', 'snap_on_start',
                         'save_on_stop', 'source']
    return {k: v for k, v in config.items() if k in common_attributes}


def _patch_pool_config(config, pool=None, pools=None):
    assert pool is not None or pools is not None
    is_snapshot = config['snap_on_start']
    is_rw = config['rw']

    name = config['name']

    if pool and not is_snapshot and is_rw:
        config['pool'] = str(pool)
    elif pool:
        pass
    elif pools and name in pools.keys():
        if not is_snapshot:
            config['pool'] = str(pools[name])
        else:
            msg = "Snapshot volume {0!s} must be in the same pool as its " \
                  "origin ({0!s} volume of template)," \
                  "cannot move to pool {1!s} " \
                .format(name, pools[name])
            raise qubes.exc.QubesException(msg)
    return config


def _patch_volume_config(volume_config, pool=None, pools=None):
    assert not (pool and pools), \
        'You can not pass pool & pools parameter at same time'
    assert pool or pools

    result = {}

    for name, config in volume_config.items():
        # copy only the subset of volume_config key/values
        dst_config = _clean_volume_config(config)

        if pool is not None or pools is not None:
            dst_config = _patch_pool_config(dst_config, pool, pools)

        result[name] = dst_config

    return result<|MERGE_RESOLUTION|>--- conflicted
+++ resolved
@@ -1224,15 +1224,11 @@
                 self.log.warning('Activating the {} VM'.format(self.name))
                 self.libvirt_domain.resume()
 
-<<<<<<< HEAD
                 if self.virt_mode == 'hvm' and \
                     self.features.check_with_template('stubdom-qrexec', False):
-                    yield from self.start_qrexec_daemon(stubdom=True)
-                yield from self.start_qrexec_daemon()
-=======
+                    await self.start_qrexec_daemon(stubdom=True)
                 await self.start_qrexec_daemon()
->>>>>>> df6407f5
-
+        
                 await self.fire_event_async('domain-start',
                                             start_guid=start_guid)
 
