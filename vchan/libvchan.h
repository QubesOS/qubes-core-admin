--- conflicted
+++ resolved
@@ -28,13 +28,6 @@
 #include <xs.h>
 typedef HANDLE EVTCHN;
 #define snprintf _snprintf
-<<<<<<< HEAD
-#else
-#include <stdint.h>
-typedef int EVTCHN;
-#endif
-
-=======
 #else /* WINNT */
 #include <stdint.h>
 typedef int EVTCHN;
@@ -48,7 +41,6 @@
 #ifdef CONFIG_STUBDOM
 #define ASYNC_INIT
 #endif /* CONFIG_STUBDOM */
->>>>>>> 01c9fdfe
 
 #include <xenctrl.h>
 typedef uint32_t VCHAN_RING_IDX;
